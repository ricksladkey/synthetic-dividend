"""Backtest engine for algorithmic trading strategies.

Provides abstract base for strategy implementations and execution framework
for backtesting against historical OHLC price data.
"""

from datetime import date
from typing import Any, Callable, Dict, List, Optional, Set, Tuple, Union

import pandas as pd

# Import algorithm classes from dedicated package
from src.algorithms import (  # noqa: F401; (re-exported for backwards compatibility)
    AlgorithmBase,
    BuyAndHoldAlgorithm,
    PortfolioAlgorithmBase,
    SyntheticDividendAlgorithm,
)
from src.models.backtest_utils import (  # noqa: F401; (re-exported for backwards compatibility)
    calculate_synthetic_dividend_orders,
)

# Import common types
from src.models.model_types import Transaction

# Import utility functions


# Type aliases for clean abstraction
Data = pd.DataFrame  # Pure data concept with no implementation baggage


def calculate_time_weighted_average_holdings(
    holdings_history: List[Tuple[date, int]], period_start: date, period_end: date
) -> float:
    """Calculate time-weighted average holdings over a period.

    This computes the IRS-approved average holdings by integrating daily holdings
    over the time period, weighted by the number of days at each holding level.

    Formula: ∑(holdings_i × days_i) / total_days

    Args:
        holdings_history: List of (date, holdings) tuples sorted by date
        period_start: Start of accrual period (inclusive)
        period_end: End of accrual period (inclusive, typically ex-dividend date)

    Returns:
        Time-weighted average holdings as float (can be fractional)

    Example:
        Holdings: 100 shares for 60 days, then 150 shares for 30 days
        Average: (100×60 + 150×30) / 90 = 116.67 shares
    """
    if not holdings_history:
        return 0.0

    # Filter to holdings changes within or before the period
    relevant_history = [(d, h) for d, h in holdings_history if d <= period_end]
    if not relevant_history:
        return 0.0

    total_share_days = 0.0
    total_days = (period_end - period_start).days + 1  # Inclusive

    # Process each holdings level
    for i, (change_date, holdings) in enumerate(relevant_history):
        # Determine when this holdings level starts
        level_start = max(change_date, period_start)

        # Determine when this holdings level ends
        if i + 1 < len(relevant_history):
            next_change_date = relevant_history[i + 1][0]
            level_end = min(next_change_date - pd.Timedelta(days=1).to_pytimedelta(), period_end)
        else:
            level_end = period_end

        # Skip if this level doesn't overlap with our period
        if level_start > period_end or level_end < period_start:
            continue

        # Calculate days at this level
        days_at_level = (level_end - level_start).days + 1
        if days_at_level > 0:
            total_share_days += holdings * days_at_level

    return total_share_days / total_days if total_days > 0 else 0.0


def _create_portfolio_algorithm_from_single_ticker(
    algo: Optional[Union[AlgorithmBase, Callable]],
    algo_params: Optional[Dict[str, Any]],
    ticker: str,
) -> PortfolioAlgorithmBase:
    """Convert single-ticker algorithm to portfolio algorithm.

    Args:
        algo: Single-ticker algorithm (AlgorithmBase instance or None)
        algo_params: Parameters for callable algorithms (not used if algo is AlgorithmBase)
        ticker: Ticker symbol

    Returns:
        PortfolioAlgorithmBase wrapping the single-ticker algorithm

    Raises:
        ValueError: If algo is a callable (not yet supported in wrapper)
    """
    from src.algorithms import PerAssetPortfolioAlgorithm

    # Callables not yet supported in portfolio wrapper path
    if callable(algo) and not isinstance(algo, AlgorithmBase):
        raise ValueError("Callable algorithms not supported in portfolio wrapper path")

    # Default to buy-and-hold if no algorithm
    if algo is None:
        algo_obj: AlgorithmBase = BuyAndHoldAlgorithm()
    elif isinstance(algo, AlgorithmBase):
        algo_obj = algo
    else:
        raise ValueError(f"Unsupported algo type: {type(algo)}")

    # Wrap in portfolio algorithm
    return PerAssetPortfolioAlgorithm({ticker: algo_obj})


def _map_portfolio_to_single_ticker_summary(
    portfolio_summary: Dict[str, Any],
    ticker: str,
    df_indexed: pd.DataFrame,
    start_date: date,
    end_date: date,
    algo_obj: Optional[AlgorithmBase],
) -> Dict[str, Any]:
    """Map portfolio backtest summary to single-ticker format.

    Args:
        portfolio_summary: Summary from run_portfolio_backtest()
        ticker: Ticker symbol
        df_indexed: Price data (date-indexed)
        start_date: Backtest start date
        end_date: Backtest end date
        algo_obj: Algorithm instance (for extracting algorithm-specific stats)

    Returns:
        Summary dict in single-ticker format
    """
    # Get asset-specific results
    asset_results = portfolio_summary["assets"][ticker]

    # Extract prices from dataframe
    first_date = portfolio_summary["start_date"]
    last_date = portfolio_summary["end_date"]
    start_price = float(df_indexed.loc[first_date, "Close"])
    end_price = float(df_indexed.loc[last_date, "Close"])
    start_value = asset_results["initial_investment"]

    # Calculate years for annualized return
    days = (last_date - first_date).days
    years = days / 365.25 if days > 0 else 0.0

    # Build single-ticker summary
    summary = {
        "ticker": ticker,
        "start_date": first_date,
        "start_price": start_price,
        "start_value": start_value,
        "end_date": last_date,
        "end_price": end_price,
        "end_value": asset_results["final_value"],
        "holdings": asset_results["final_holdings"],
        "bank": portfolio_summary["final_bank"],
        # Bank statistics - not tracked in portfolio backtest yet
        "bank_min": portfolio_summary["final_bank"],  # Approximate
        "bank_max": portfolio_summary["final_bank"],  # Approximate
        "bank_avg": portfolio_summary["final_bank"],  # Approximate
        "bank_negative_count": 0,  # Not tracked
        "bank_positive_count": 0,  # Not tracked
        # Costs/Gains - not in portfolio backtest
        "opportunity_cost": 0.0,  # Not yet supported
        "risk_free_gains": portfolio_summary.get("cash_interest_earned", 0.0),
        # Returns
        "total": portfolio_summary["total_final_value"],
        "total_return": portfolio_summary["total_return"] / 100.0,  # Convert from percentage
        "annualized": portfolio_summary["annualized_return"] / 100.0,  # Convert from percentage
        "years": years,
        # Withdrawals
        "total_withdrawn": portfolio_summary["total_withdrawn"],
        "withdrawal_count": portfolio_summary["withdrawal_count"],
        "shares_sold_for_withdrawals": 0,  # Not tracked separately
        "withdrawal_rate_pct": portfolio_summary["withdrawal_rate_pct"],
        # Dividends - not yet supported
        "total_dividends": 0.0,
        "dividend_payment_count": 0,
        # Strict mode
        "skipped_buys": portfolio_summary["skipped_count"],
        "skipped_buy_value": 0.0,  # Not tracked
        "allow_margin": True,  # TODO: Get from params
        # Capital deployment - not tracked in portfolio
        "avg_deployed_capital": 0.0,
        "capital_utilization": 0.0,
        "deployment_min": 0.0,
        "deployment_max": 0.0,
        "deployment_min_pct": 0.0,
        "deployment_max_pct": 0.0,
    }

    # Calculate baseline (buy-and-hold)
    initial_qty = asset_results["final_holdings"]  # Approximate initial qty
    baseline_end_value = initial_qty * end_price
    baseline_total = baseline_end_value
    baseline_total_return = (baseline_total - start_value) / start_value if start_value > 0 else 0.0

    if years > 0 and start_value > 0:
        baseline_annualized = (baseline_total / start_value) ** (1.0 / years) - 1.0
    else:
        baseline_annualized = 0.0

    baseline_summary = {
        "start_date": first_date,
        "end_date": last_date,
        "start_price": start_price,
        "end_price": end_price,
        "start_value": start_value,
        "end_value": baseline_end_value,
        "total": baseline_total,
        "total_return": baseline_total_return,
        "annualized": baseline_annualized,
    }

    # Calculate volatility alpha
    volatility_alpha = summary["total_return"] - baseline_total_return

    # Return on deployed capital
    return_on_deployed_capital = 0.0

    # Income classification
    universal_income_dollars = summary["total_dividends"]
    universal_income_pct = (
        (universal_income_dollars / start_value * 100) if start_value > 0 else 0.0
    )

    secondary_income_dollars = volatility_alpha * start_value if start_value > 0 else 0.0
    secondary_income_pct = volatility_alpha * 100

    total_gains = summary["total"] - start_value
    primary_income_dollars = total_gains - universal_income_dollars - secondary_income_dollars
    primary_income_pct = (primary_income_dollars / start_value * 100) if start_value > 0 else 0.0

    summary["baseline"] = baseline_summary
    summary["volatility_alpha"] = volatility_alpha
    summary["return_on_deployed_capital"] = return_on_deployed_capital
    summary["income_classification"] = {
        "universal_dollars": universal_income_dollars,
        "universal_pct": universal_income_pct,
        "primary_dollars": primary_income_dollars,
        "primary_pct": primary_income_pct,
        "secondary_dollars": secondary_income_dollars,
        "secondary_pct": secondary_income_pct,
    }

    # Algorithm-specific stats
    if algo_obj is not None:
        summary["final_stack_size"] = getattr(algo_obj, "buyback_stack_count", 0)
        summary["total_volatility_alpha"] = getattr(algo_obj, "total_volatility_alpha", 0.0)
    else:
        summary["final_stack_size"] = 0
        summary["total_volatility_alpha"] = 0.0

    return summary


def run_algorithm_backtest(
    # Single-ticker parameters (legacy interface) - maintain backward compatibility order
    df: Optional[pd.DataFrame] = None,
    ticker: str = "",
    initial_qty: Optional[int] = None,
    start_date: Optional[date] = None,
    end_date: Optional[date] = None,
    algo: Optional[Union[AlgorithmBase, Callable]] = None,
    # Multi-asset parameters (portfolio interface)
    allocations: Optional[Dict[str, float]] = None,
    portfolio_algo: Optional[Union[PortfolioAlgorithmBase, str]] = None,
    # Common parameters
    algo_params: Optional[Dict[str, Any]] = None,
    reference_return_pct: float = 0.0,
    risk_free_rate_pct: float = 0.0,
    reference_data: Optional[pd.DataFrame] = None,
    risk_free_data: Optional[pd.DataFrame] = None,
    # Backward-compat legacy params (alias of *_data)
    reference_asset_df: Optional[pd.DataFrame] = None,
    risk_free_asset_df: Optional[pd.DataFrame] = None,
    reference_asset_ticker: str = "",
    risk_free_asset_ticker: str = "",
    # Dividend/interest payments
    dividend_series: Optional[pd.Series] = None,
    # Withdrawal policy parameters
    withdrawal_rate_pct: float = 0.0,
    withdrawal_frequency_days: int = 30,
    cpi_data: Optional[pd.DataFrame] = None,
    simple_mode: bool = False,
    # Bank behavior
    allow_margin: bool = True,
    # Investment amount (alternative to initial_qty)
    initial_investment: Optional[float] = None,
    **kwargs: Any,
) -> Tuple[List[Transaction], Dict[str, Any]]:
    """Execute backtest of trading algorithm against historical price data.

    **Unified Interface (Phase 3)**:
    This function provides a unified interface for both single-ticker and multi-asset backtesting.
    Use single-ticker parameters (df, ticker, algo) for traditional single-asset backtests,
    or portfolio parameters (allocations, portfolio_algo) for multi-asset portfolio backtests.

    **Single-Ticker Mode** (legacy interface):
    - Provide: df, ticker, algo (and optionally initial_qty/initial_investment)
    - Returns: Single-ticker summary with holdings, bank, returns, etc.

    **Multi-Asset Mode** (portfolio interface):
    - Provide: allocations, portfolio_algo (and optionally initial_investment)
    - Returns: Portfolio summary with per-asset breakdowns and shared cash pool metrics

    **Implementation Note (Phase 2 Consolidation)**:
    For single-ticker backtests, this function routes to run_portfolio_backtest() for supported
    cases, treating the single ticker as a 100% allocated portfolio. This eliminates
    ~800 lines of duplicate backtest logic. Falls back to legacy implementation for
    unsupported features (dividends, reference assets, CPI, price normalization).

    Flow:
    1. Initial BUY of initial_qty shares on first trading day ≥ start_date
    2. Each day: call algo.on_day() which may return Transaction or None
    3. SELL: increases bank, decreases holdings (capped at current holdings)
    4. BUY: decreases bank (may go negative), increases holdings
    5. Process withdrawals (if configured) - withdraw from bank or sell shares if needed
    6. Compute final portfolio value and returns vs buy-and-hold baseline
    7. Calculate opportunity cost (negative bank) and risk-free gains (positive bank)

    Args:
        # Single-ticker parameters (legacy interface)
        df: Historical OHLC price data (indexed by date) - for single-ticker mode
        ticker: Stock symbol for reporting - for single-ticker mode
        initial_qty: Number of shares to purchase initially (optional) - for single-ticker mode
                    Either initial_qty OR initial_investment must be provided for single-ticker mode
        start_date: Backtest start date (inclusive, optional - defaults to first date)
        end_date: Backtest end date (inclusive, optional - defaults to last date)
        algo: Algorithm instance or callable (defaults to buy-and-hold) - for single-ticker mode
        # Multi-asset parameters (portfolio interface)
        allocations: Dict mapping ticker → target allocation (must sum to 1.0) - for portfolio mode
        portfolio_algo: Portfolio algorithm or string name - for portfolio mode
        # Common parameters
        algo_params: Optional parameters dict (for callable algos)
        reference_return_pct: Annual return for opportunity cost calc (fallback if no asset data)
                             Applied when bank balance is negative (borrowing cost)
                             Ignored if simple_mode=True
        risk_free_rate_pct: Annual return on cash (fallback if no asset data)
                           Applied when bank balance is positive (interest earned)
                           Ignored if simple_mode=True
        reference_data: Historical price data for reference asset (e.g., VOO)
                           If provided, uses actual daily returns instead of fixed rate
                           Ignored if simple_mode=True
        risk_free_data: Historical price data for risk-free asset (e.g., BIL)
                           If provided, uses actual daily returns instead of fixed rate
                           Ignored if simple_mode=True
        reference_asset_ticker: Ticker symbol for reference asset (for reporting)
        risk_free_asset_ticker: Ticker symbol for risk-free asset (for reporting)
        dividend_series: Historical dividend/interest payments (Series indexed by ex-date)
                        Each value is dividend amount per share on that date
                        Works for equity dividends (AAPL) and ETF distributions (BIL)
                        If provided, dividends are credited to bank on ex-date
                        If None, no dividend income is tracked
        withdrawal_rate_pct: Annual withdrawal rate as % of initial portfolio value
                            (e.g., 4.0 for 4% withdrawal rate)
                            Withdrawals are taken monthly and CPI-adjusted
        withdrawal_frequency_days: Days between withdrawals (default 30 for monthly)
        cpi_data: Historical CPI data for inflation adjustment
                          If provided, withdrawals adjust with inflation
                          If None, withdrawals remain constant in nominal terms
        simple_mode: If True, disables opportunity cost, risk-free gains, and CPI adjustment
                    Useful for unit tests where we want clean, simple behavior
                    (free borrowing, cash holds value, no inflation)
        allow_margin: If True (default), bank can go negative (borrowing from yourself)
                     BUY transactions always execute, withdrawals cover amount only.
                     If False (strict mode), bank never goes negative (closed system)
                     BUY transactions skipped if insufficient cash,
                     withdrawals must cover both amount AND repay any deficit.
        initial_investment: Dollar amount to invest (optional, preferred method)
                           If provided, calculates initial_qty based on start price
                           Default: $1,000,000 (psychologically meaningful amount)
                           Either initial_qty OR initial_investment must be provided
                           If both provided, initial_qty takes precedence

    Returns:
        Tuple of (transaction_strings, summary_dict)
        - transaction_strings: List of human-readable transaction logs
        - summary_dict: Metrics including:
            * Primary: total_return, annualized, volatility_alpha
            * Holdings: holdings, bank, end_value, total
            * Bank stats: bank_min, bank_max, bank_avg, negative/positive counts
            * Costs/Gains: opportunity_cost, risk_free_gains
            * Withdrawals: total_withdrawn, withdrawal_count, shares_sold_for_withdrawals
            * Deployment (supplementary): capital_utilization, return_on_deployed_capital,
              deployment_min/max, avg_deployed_capital
            * Baseline: buy-and-hold comparison data
    """
    # Backwards-compatible aliases: accept older kwarg names used in tests/older code
    # (e.g., reference_asset_df -> reference_data, risk_free_asset_df -> risk_free_data)
    if "reference_asset_df" in kwargs and reference_data is None:
        reference_data = kwargs.pop("reference_asset_df")
    if "risk_free_asset_df" in kwargs and risk_free_data is None:
        risk_free_data = kwargs.pop("risk_free_asset_df")

    # ========================================================================
    # PHASE 3: Unified Interface - Detect which mode to use
    # ========================================================================
    # Determine if this is a single-ticker or multi-asset backtest
    is_portfolio_mode = allocations is not None
    is_single_ticker_mode = df is not None and ticker

    if is_portfolio_mode and is_single_ticker_mode:
        raise ValueError(
            "Cannot specify both single-ticker parameters (df, ticker) and portfolio parameters (allocations)"
        )

    if not is_portfolio_mode and not is_single_ticker_mode:
        raise ValueError(
            "Must specify either single-ticker parameters (df, ticker) or portfolio parameters (allocations)"
        )

    # Route to appropriate implementation
    if is_portfolio_mode:
        # Multi-asset portfolio backtest
        # Validate required parameters for portfolio mode
        if allocations is None:
            raise ValueError("allocations must be provided for portfolio mode")
        if start_date is None:
            raise ValueError("start_date must be provided for portfolio mode")
        if end_date is None:
            raise ValueError("end_date must be provided for portfolio mode")
        if portfolio_algo is None:
            raise ValueError("portfolio_algo must be provided for portfolio mode")
        if initial_investment is None:
            initial_investment = 1_000_000.0  # Default for portfolio mode

        return run_portfolio_backtest(
            allocations=allocations,
            start_date=start_date,
            end_date=end_date,
            portfolio_algo=portfolio_algo,
            initial_investment=initial_investment,
            allow_margin=allow_margin,
            withdrawal_rate_pct=withdrawal_rate_pct,
            withdrawal_frequency_days=withdrawal_frequency_days,
            cash_interest_rate_pct=risk_free_rate_pct if not simple_mode else 0.0,
            simple_mode=simple_mode,
        )

    # ========================================================================
    # PHASE 3: Single-ticker mode continues below
    # ========================================================================

    # Check for any remaining unexpected kwargs
    if kwargs:
        # List all parameters that can be passed to this function, including
        # backwards-compatible aliases (even though they're consumed above)
        valid_params = [
            "df",
            "ticker",
            "initial_qty",
            "allocations",
            "portfolio_algo",
            "start_date",
            "end_date",
            "algo",
            "algo_params",
            "reference_return_pct",
            "risk_free_rate_pct",
            "reference_data",
            "risk_free_data",
            "reference_asset_ticker",
            "risk_free_asset_ticker",
            "dividend_series",
            "withdrawal_rate_pct",
            "withdrawal_frequency_days",
            "cpi_data",
            "simple_mode",
            "allow_margin",
            "initial_investment",
            "reference_asset_df",
            "risk_free_asset_df",  # Backwards-compatible aliases
        ]
        raise TypeError(
            "run_algorithm_backtest() got unexpected keyword argument(s): "
            f"{', '.join(repr(k) for k in kwargs.keys())}. "
            f"Valid parameters are: {', '.join(valid_params)}"
        )

    if df is None or df.empty:
        raise ValueError("Empty price data")

    # Backward compatibility: map legacy args if provided
    if reference_data is None and reference_asset_df is not None:
        reference_data = reference_asset_df
    if risk_free_data is None and risk_free_asset_df is not None:
        risk_free_data = risk_free_asset_df

    # ========================================================================
    # PHASE 2 CONSOLIDATION: Try to use portfolio backtest wrapper
    # ========================================================================
    # Check if we can delegate to run_portfolio_backtest() (single-asset portfolio)
    # This eliminates ~800 lines of duplicate backtest logic for common cases.
    # Falls back to legacy implementation for unsupported features (dividends,
    # reference assets, CPI, price normalization, callable algorithms).

    def _can_use_portfolio_wrapper(
        dividend_series,
        reference_data,
        risk_free_data,
        cpi_data,
        normalize_prices,
        algo,
    ):
        """Check if portfolio wrapper can be used instead of legacy implementation.

        Returns True if none of the unsupported features are requested:
        - Dividends
        - Reference assets
        - Risk-free assets
        - CPI data
        - Price normalization
        - Callable algorithms (must be AlgorithmBase instances)
        """
        # Check for unsupported features
        if dividend_series is not None and not dividend_series.empty:
            return False
        if reference_data is not None and not reference_data.empty:
            return False
        if risk_free_data is not None and not risk_free_data.empty:
            return False
        if cpi_data is not None and not cpi_data.empty:
            return False
        if normalize_prices:
            return False
        if callable(algo):
            return False

        return True

    can_use_wrapper = _can_use_portfolio_wrapper(
        dividend_series=dividend_series,
        reference_data=reference_data,
        risk_free_data=risk_free_data,
        cpi_data=cpi_data,
        normalize_prices=normalize_prices,
        algo=algo,
    )

    if can_use_wrapper:
        # Use portfolio backtest for this single-ticker backtest
        # Create single-asset portfolio (100% allocation to this ticker)
        # Prepare data
        df_indexed = df.copy()
        df_indexed.index = pd.to_datetime(df_indexed.index).date

        # Set default start/end dates if not provided
        if start_date is None:
            start_date = min(df_indexed.index)
        if end_date is None:
            end_date = max(df_indexed.index)

        # Ensure the data is cached so run_portfolio_backtest can fetch it
        from src.data.asset import Asset

        asset = Asset(ticker, cache_dir="cache")
        asset._save_price_cache(df_indexed)
        # Force use of cache by disabling provider
        asset._provider = None

        # Convert algorithm to portfolio algorithm
        portfolio_algo = _create_portfolio_algorithm_from_single_ticker(
            algo=algo,
            algo_params=algo_params,
            ticker=ticker,
        )

        # Calculate investment amount
        first_idx = min(d for d in df_indexed.index if d >= start_date)
        start_price = float(df_indexed.loc[first_idx, "Close"])

        if initial_qty is not None:
            investment = initial_qty * start_price
        elif initial_investment is not None:
            investment = initial_investment
        else:
            investment = 1_000_000.0  # Default

        # Call portfolio backtest with single asset at 100% allocation
        allocations = {ticker: 1.0}

        # Map risk_free_rate_pct to cash_interest_rate_pct (simple_mode ignores it anyway)
        cash_interest_rate = 0.0 if simple_mode else risk_free_rate_pct

        # Note: run_portfolio_backtest() fetches data internally using HistoryFetcher
        # This means it will try to fetch ticker data from registered providers
        # If the ticker isn't available, it will fail and we'll fall back to legacy

        try:
            # Call portfolio backtest
            transactions, portfolio_summary = run_portfolio_backtest(
                allocations=allocations,
                start_date=start_date,
                end_date=end_date,
                portfolio_algo=portfolio_algo,
                initial_investment=investment,
                allow_margin=allow_margin,
                withdrawal_rate_pct=withdrawal_rate_pct,
                withdrawal_frequency_days=withdrawal_frequency_days,
                cash_interest_rate_pct=cash_interest_rate,
                simple_mode=simple_mode,
            )

            # Map portfolio results to single-ticker format
            summary = _map_portfolio_to_single_ticker_summary(
                portfolio_summary=portfolio_summary,
                ticker=ticker,
                df_indexed=df_indexed,
                start_date=start_date,
                end_date=end_date,
                algo_obj=(
                    portfolio_algo.strategies[ticker]
                    if hasattr(portfolio_algo, "strategies")
                    else None
                ),
            )

            # Update allow_margin in summary
            summary["allow_margin"] = allow_margin

            return transactions, summary
        except Exception:
            # Fall back to legacy implementation if portfolio wrapper fails
            pass

    # ========================================================================
    # LEGACY IMPLEMENTATION
    # ========================================================================
    # This is the original ~800-line implementation.
    # Used when advanced features are requested or wrapper fails.

    # Normalize index to date objects for consistent lookup
    df_indexed = df.copy()
    df_indexed.index = pd.to_datetime(df_indexed.index).date

    # Find first and last trading days within requested range
    try:
        first_idx = min(d for d in df_indexed.index if d >= start_date)
        last_idx = max(d for d in df_indexed.index if d <= end_date)
    except ValueError:
        raise ValueError("No overlapping trading days in requested date range.")

    # Prepare reference asset daily returns (for opportunity cost)
    reference_returns: Dict[date, float] = {}
    if reference_data is not None and not reference_data.empty:
        ref_indexed = reference_data.copy()
        ref_indexed.index = pd.to_datetime(ref_indexed.index).date
        if "Close" in ref_indexed.columns:
            # Calculate daily returns: (today - yesterday) / yesterday
            close_prices = ref_indexed["Close"].values  # Extract as numpy array
            dates = ref_indexed.index.tolist()
            for i in range(1, len(close_prices)):
                prev_price = float(close_prices[i - 1])
                curr_price = float(close_prices[i])
                if prev_price > 0:
                    reference_returns[dates[i]] = (curr_price - prev_price) / prev_price

    # Prepare risk-free asset daily returns (for cash interest)
    risk_free_returns: Dict[date, float] = {}
    if risk_free_data is not None and not risk_free_data.empty:
        rf_indexed = risk_free_data.copy()
        rf_indexed.index = pd.to_datetime(rf_indexed.index).date
        if "Close" in rf_indexed.columns:
            # Calculate daily returns: (today - yesterday) / yesterday
            close_prices = rf_indexed["Close"].values  # Extract as numpy array
            dates = rf_indexed.index.tolist()
            for i in range(1, len(close_prices)):
                prev_price = float(close_prices[i - 1])
                curr_price = float(close_prices[i])
                if prev_price > 0:
                    risk_free_returns[dates[i]] = (curr_price - prev_price) / prev_price

    # Fallback daily rates (if asset data not available or simple_mode)
    if simple_mode:
        daily_reference_rate_fallback = 0.0
        daily_risk_free_rate_fallback = 0.0
    else:
        daily_reference_rate_fallback = (1 + reference_return_pct / 100.0) ** (1.0 / 365.25) - 1.0
        daily_risk_free_rate_fallback = (1 + risk_free_rate_pct / 100.0) ** (1.0 / 365.25) - 1.0

    # Extract start/end prices for return calculations
    legacy_start_price: float = df_indexed.loc[first_idx, "Close"].item()
    end_price: float = df_indexed.loc[last_idx, "Close"].item()

    # Calculate initial quantity from investment amount or shares
    # Prefer initial_qty if both are provided, otherwise use initial_investment
    calculated_qty: int
    investment_method: str

    if initial_qty is not None:
        # Explicit share count provided
        calculated_qty = int(initial_qty)
        investment_method = "shares"
        investment_amount = calculated_qty * legacy_start_price
    elif initial_investment is not None:
        # Dollar amount provided - calculate shares
        calculated_qty = int(initial_investment / legacy_start_price)
        investment_method = "investment"
        investment_amount = initial_investment
    else:
        # Default to $1,000,000 investment (psychologically meaningful)
        default_investment = 1_000_000.0
        calculated_qty = int(default_investment / legacy_start_price)
        investment_method = "default_investment"
        investment_amount = default_investment

    # Display initial purchase info
    actual_invested = calculated_qty * legacy_start_price
    print(
        f"Initial purchase: {calculated_qty} shares × ${legacy_start_price:.2f} = ${actual_invested:,.2f}"
    )
    if investment_method in ("investment", "default_investment"):
        if investment_method == "default_investment":
            print(f"  (using default investment amount: ${investment_amount:,.2f})")
        else:
            print(f"  (target investment: ${investment_amount:,.2f})")
        if abs(actual_invested - investment_amount) > 0.01:
            print(
                f"  (difference due to whole shares: ${actual_invested - investment_amount:+,.2f})"
            )

<<<<<<< HEAD
    transactions: List[Transaction] = []
=======
    # Price normalization (if enabled)
    # Normalize so that brackets are at standard positions relative to 1.0
    # For example, with sd8 (9.05% trigger), brackets at: 1.0, 1.0905, 1.1893, 1.2968, ...
    price_scale_factor: float = 1.0
    if normalize_prices:
        # Get rebalance trigger from algorithm
        rebalance_trigger = 0.0
        if algo is not None:
            if isinstance(algo, SyntheticDividendAlgorithm):
                rebalance_trigger = algo.rebalance_size  # Already in decimal form
            elif hasattr(algo, "rebalance_size"):
                rebalance_trigger = algo.rebalance_size

        if rebalance_trigger > 0:
            # Find which bracket the start_price should be on
            # Brackets are at: 1.0 * (1 + r)^n for integer n
            # We want: start_price * scale = 1.0 * (1 + r)^n for some integer n
            # So: n = log(start_price * scale) / log(1 + r)
            # We want n to be an integer, so find closest integer bracket

            # Start by assuming scale=1, find which bracket that gives us
            n_float = math.log(legacy_start_price) / math.log(1 + rebalance_trigger)
            n_int = round(n_float)  # Round to nearest integer bracket

            # Now calculate the scale to land exactly on that bracket
            # target_price = 1.0 * (1 + r)^n
            # scale = target_price / start_price
            target_price = math.pow(1 + rebalance_trigger, n_int)
            price_scale_factor = target_price / legacy_start_price

            # Scale all prices in the dataframe
            df_indexed = df_indexed.copy()
            for col in ["Open", "High", "Low", "Close"]:
                if col in df_indexed.columns:
                    df_indexed[col] = df_indexed[col] * price_scale_factor

            # Update start/end prices
            legacy_start_price = legacy_start_price * price_scale_factor
            end_price = end_price * price_scale_factor

            print(f"Price normalization: scaling factor = {price_scale_factor:.6f}")
            print(f"  Original start price: ${legacy_start_price / price_scale_factor:.2f}")
            print(f"  Normalized start price: ${legacy_start_price:.2f} (bracket n={n_int})")
            print(f"  Rebalance trigger: {rebalance_trigger * 100:.4f}%")
            print(f"  Next bracket up: ${legacy_start_price * (1 + rebalance_trigger):.2f}")
            print(f"  Next bracket down: ${legacy_start_price / (1 + rebalance_trigger):.2f}")

    legacy_transactions: List[Transaction] = []
>>>>>>> b34bc129

    # Initialize portfolio state
    holdings: int = calculated_qty
    bank: float = 0.0  # Cash balance (may go negative)

    # Bank balance tracking for statistics (list of (date, balance) tuples)
    bank_history: List[Tuple[date, float]] = [(first_idx, 0.0)]
    bank_min: float = 0.0
    bank_max: float = 0.0

    # Deployed capital tracking for capital utilization metrics
    deployment_history: List[Tuple[date, float]] = []  # (date, deployed_capital)

    # Withdrawal tracking
    total_withdrawn: float = 0.0
    withdrawal_count: int = 0
    shares_sold_for_withdrawals: int = 0
    last_withdrawal_date: Optional[date] = None

    # Dividend/interest income tracking
    total_dividends: float = 0.0
    dividend_payment_count: int = 0

    # Holdings history for time-weighted dividend calculation
    # Each entry: (date, holdings_after_transactions)
    holdings_history: List[Tuple[date, int]] = []

    # Skipped transaction tracking (for strict mode)
    skipped_buys: int = 0
    skipped_buy_value: float = 0.0

    # Opportunity cost and risk-free gains tracking
    opportunity_cost_total: float = 0.0
    risk_free_gains_total: float = 0.0

    # Calculate initial withdrawal amount (if withdrawal policy enabled)
    start_value = holdings * legacy_start_price
    if withdrawal_rate_pct > 0:
        # Annual withdrawal based on initial portfolio value
        annual_withdrawal = start_value * (withdrawal_rate_pct / 100.0)
        # Convert to per-period withdrawal
        base_withdrawal_amount = annual_withdrawal * (withdrawal_frequency_days / 365.25)
    else:
        base_withdrawal_amount = 0.0

    # CPI adjustment setup
    cpi_returns: Dict[date, float] = {}
    if cpi_data is not None and not cpi_data.empty and not simple_mode:
        cpi_indexed = cpi_data.copy()
        cpi_indexed.index = pd.to_datetime(cpi_indexed.index).date
        if "Close" in cpi_indexed.columns or "Value" in cpi_indexed.columns:
            value_col = "Value" if "Value" in cpi_indexed.columns else "Close"
            cpi_values = cpi_indexed[value_col].values
            cpi_dates = cpi_indexed.index.tolist()
            # Calculate cumulative CPI adjustment from start
            if len(cpi_values) > 0 and first_idx in cpi_dates:
                start_cpi_idx = cpi_dates.index(first_idx)
                start_cpi = float(cpi_values[start_cpi_idx])
                for i, d in enumerate(cpi_dates):
                    if d >= first_idx:
                        cpi_returns[d] = float(cpi_values[i]) / start_cpi

    # Record initial purchase
    legacy_transactions.append(
        Transaction(
            transaction_date=first_idx,
            action="BUY",
            qty=holdings,
            price=legacy_start_price,
            ticker=ticker,
            notes="Initial purchase",
        )
    )

    # Record initial holdings for time-weighted calculations
    holdings_history.append((first_idx, holdings))

    # Prepare sorted list of all trading days in range
    dates = sorted(d for d in df_indexed.index if d >= first_idx and d <= last_idx)

    # Normalize algo to AlgorithmBase interface
    if algo is None:
        algo_obj: AlgorithmBase = BuyAndHoldAlgorithm()
    elif isinstance(algo, AlgorithmBase):
        algo_obj = algo
    elif callable(algo):
        # Wrap legacy callable in adapter
        class _FuncAdapter(AlgorithmBase):
            """Adapter that wraps a callable function as an AlgorithmBase.

            This allows using simple functions as algorithms without implementing
            the full AlgorithmBase interface. Useful for quick prototyping and
            backward compatibility with function-based algorithms.
            """

            def __init__(self, fn: Callable) -> None:
                """Initialize adapter with callable.

                Args:
                    fn: Callable that implements algorithm logic
                """
                super().__init__()
                self.fn = fn

            def on_new_holdings(self, holdings: int, current_price: float) -> None:
                """Initialize algorithm state - no-op for function adapters."""
                pass

            def on_day(
                self,
                date_: date,
                price_row: pd.Series,
                holdings: int,
                bank: float,
                history: pd.DataFrame,
            ) -> List[Transaction]:
                """Execute algorithm by calling wrapped function.

                Args:
                    date_: Current date
                    price_row: OHLC prices for current day
                    holdings: Current share count
                    bank: Current cash balance
                    history: All price data up to previous day

                Returns:
                    List of transactions (converted from function return value)
                """
                result = self.fn(date_, price_row, holdings, bank, history, algo_params)
                return [result] if result is not None else []

            def on_end_holding(self) -> None:
                """Cleanup - no-op for function adapters."""
                pass

        algo_obj = _FuncAdapter(algo)
    else:
        raise ValueError("algo must be AlgorithmBase instance or callable")

    # Initialize algorithm with starting position
    algo_obj.on_new_holdings(holdings, legacy_start_price)

    # Main backtest loop: process each trading day
    for i, d in enumerate(dates):
        # Skip initial purchase day (already processed above)
        if d == first_idx:
            # Track initial deployment
            deployment_history.append((d, holdings * legacy_start_price))
            continue

        # Get current day's prices
        price_row = df_indexed.loc[d]
        price: float = df_indexed.loc[d, "Close"].item()

        # Apply daily gains/costs to bank balance (if not in simple mode)
        if not simple_mode:
            if bank < 0:
                # Negative balance: opportunity cost of borrowed money
                daily_return = reference_returns.get(d, daily_reference_rate_fallback)
                opportunity_cost_today = abs(bank) * daily_return
                bank -= opportunity_cost_today  # Makes bank more negative
                opportunity_cost_total += opportunity_cost_today
            elif bank > 0:
                # Positive balance: risk-free interest earned on cash
                daily_return = risk_free_returns.get(d, daily_risk_free_rate_fallback)
                risk_free_gain_today = bank * daily_return
                bank += risk_free_gain_today  # Adds to cash balance
                risk_free_gains_total += risk_free_gain_today

        # Track deployed capital (market value of holdings) at start of day
        deployed_capital = holdings * price
        deployment_history.append((d, deployed_capital))

        # History includes all data up to previous day
        history = df_indexed.loc[: dates[i - 1]] if i > 0 else df_indexed.loc[:d]

        # Let algorithm evaluate the day (may return multiple transactions for multi-bracket gaps)
        try:
            daily_transactions: List[Transaction] = algo_obj.on_day(
                d, price_row, holdings, bank, history
            )
        except Exception as e:
            raise RuntimeError(f"Algorithm raised an error on {d}: {e}")

        # Process all transactions from this day
        for tx in daily_transactions:
            # Validate transaction type
            if not isinstance(tx, Transaction):
                raise ValueError("Algorithm must return a list of Transactions")

            # Enhance transaction with date, price, and ticker (algorithms don't know these)
            tx.transaction_date = d
            # Try to extract actual execution price from notes, fall back to market price
            if "filled=$" in tx.notes:
                try:
                    fill_price_str = tx.notes.split("filled=$")[1].split()[0]
                    tx.price = float(fill_price_str)
                except (IndexError, ValueError):
                    tx.price = price
            else:
                tx.price = price
            tx.ticker = ticker

            # Execute SELL transaction
            if tx.action.upper() == "SELL":
                sell_qty = min(int(tx.qty), holdings)  # Cap at available holdings
                proceeds = sell_qty * price
                holdings -= sell_qty
                bank += proceeds
                legacy_transactions.append(
                    Transaction(
                        transaction_date=d,
                        action="SELL",
                        qty=sell_qty,
                        price=price,
                        ticker=ticker,
                        notes=f"{tx.notes}, holdings = {holdings}, bank = {bank:.2f}",
                        limit_price=tx.limit_price,
                    )
                )
                # Record holdings change for time-weighted calculations
                holdings_history.append((d, holdings))
                # Track bank balance statistics
                bank_history.append((d, bank))
                bank_min = min(bank_min, bank)
                bank_max = max(bank_max, bank)

            # Execute BUY transaction
            elif tx.action.upper() == "BUY":
                buy_qty = int(tx.qty)
                cost = buy_qty * price

                # Check if we can afford this buy
                if not allow_margin and bank < cost:
                    # Strict mode: skip buy if insufficient cash
                    skipped_buys += 1
                    skipped_buy_value += cost
                    legacy_transactions.append(
                        Transaction(
                            transaction_date=d,
                            action="SKIP BUY",
                            qty=buy_qty,
                            price=price,
                            ticker=ticker,
                            notes=f"{tx.notes}, insufficient cash: ${bank:.2f} < ${cost:.2f}",
                        )
                    )
                else:
                    # Execute buy (allow_margin=True OR sufficient cash)
                    holdings += buy_qty
                    bank -= cost  # May go negative if allow_margin=True
                    legacy_transactions.append(
                        Transaction(
                            transaction_date=d,
                            action="BUY",
                            qty=buy_qty,
                            price=price,
                            ticker=ticker,
                            notes=f"{tx.notes}, holdings = {holdings}, bank = {bank:.2f}",
                            limit_price=tx.limit_price,
                        )
                    )
                    # Record holdings change for time-weighted calculations
                    holdings_history.append((d, holdings))
                    # Track bank balance statistics
                    bank_history.append((d, bank))
                    bank_min = min(bank_min, bank)
                    bank_max = max(bank_max, bank)

            else:
                raise ValueError("Transaction action must be 'BUY' or 'SELL'")

        # Process dividend/interest payments (if available for this date)
        if dividend_series is not None and not dividend_series.empty:
            # Check if this date has a dividend payment
            # Convert date index to date objects for comparison
            div_dates = pd.to_datetime(dividend_series.index).date
            if d in div_dates:
                # Find the dividend amount for this date
                div_idx = list(div_dates).index(d)
                div_per_share = dividend_series.iloc[div_idx]

                # Calculate time-weighted average holdings over accrual period
                # Use 90-day lookback (typical for quarterly dividends)
                accrual_period_days = 90
                period_start = d - pd.Timedelta(days=accrual_period_days).to_pytimedelta()
                avg_holdings = calculate_time_weighted_average_holdings(
                    holdings_history, period_start, d
                )

                # Dividend payment based on average holdings during accrual period
                div_payment = div_per_share * avg_holdings

                bank += div_payment
                total_dividends += div_payment
                dividend_payment_count += 1

                legacy_transactions.append(
                    Transaction(
                        transaction_date=d,
                        action="DIVIDEND",
                        qty=int(avg_holdings),  # Display average holdings (rounded for display)
                        price=div_per_share,
                        ticker=ticker,
                        notes=f"${div_payment:.2f} (avg {avg_holdings:.2f} shares over 90 days), bank = {bank:.2f}",
                    )
                )

                # Track bank balance statistics
                bank_history.append((d, bank))
                bank_max = max(bank_max, bank)

        # Process withdrawals (if enabled and due)
        if base_withdrawal_amount > 0:
            # Check if withdrawal is due
            days_since_last = None
            if last_withdrawal_date is None:
                # First withdrawal after start date
                days_since_last = (d - first_idx).days
            else:
                days_since_last = (d - last_withdrawal_date).days

            if days_since_last is not None and days_since_last >= withdrawal_frequency_days:
                # Calculate CPI-adjusted withdrawal amount
                cpi_multiplier = cpi_returns.get(d, 1.0)
                withdrawal_amount = base_withdrawal_amount * cpi_multiplier

                # Let algorithm decide how to fulfill withdrawal
                withdrawal_result = algo_obj.on_withdrawal(
                    date_=d,
                    requested_amount=withdrawal_amount,
                    current_price=price,
                    holdings=holdings,
                    bank=bank,
                    allow_margin=allow_margin,
                )

                # Execute share sale if algorithm decided to liquidate
                if withdrawal_result.shares_to_sell > 0:
                    shares_to_sell = withdrawal_result.shares_to_sell
                    proceeds = shares_to_sell * price
                    holdings -= shares_to_sell
                    bank += proceeds
                    shares_sold_for_withdrawals += shares_to_sell

                    legacy_transactions.append(
                        Transaction(
                            transaction_date=d,
                            action="SELL",
                            qty=shares_to_sell,
                            price=price,
                            ticker=ticker,
                            notes=f"For withdrawal, {withdrawal_result.notes}, holdings = {holdings}, bank = {bank:.2f}",
                        )
                    )
                    # Record holdings change for time-weighted calculations
                    holdings_history.append((d, holdings))

                # Withdraw cash from bank
                actual_withdrawal = min(withdrawal_result.cash_from_bank, bank)
                bank -= actual_withdrawal
                legacy_transactions.append(
                    Transaction(
                        transaction_date=d,
                        action="WITHDRAWAL",
                        qty=0,
                        price=0.0,
                        ticker=ticker,
                        notes=f"${actual_withdrawal:.2f} from bank, bank = {bank:.2f}",
                    )
                )

                total_withdrawn += actual_withdrawal
                withdrawal_count += 1
                last_withdrawal_date = d

                # Track bank balance after withdrawal
                bank_history.append((d, bank))
                bank_min = min(bank_min, bank)
                bank_max = max(bank_max, bank)

    # Calculate final portfolio metrics
    final_price = end_price
    end_value = holdings * final_price  # Market value of remaining shares
    total = bank + end_value  # Total portfolio value

    # Time-based calculations
    days = (last_idx - first_idx).days
    years = days / 365.25 if days > 0 else 0.0
    start_val = calculated_qty * legacy_start_price
    total_return = (total - start_val) / start_val if start_val != 0 else 0.0
    if years > 0 and start_val > 0:
        annualized = (total / start_val) ** (1.0 / years) - 1.0
    else:
        annualized = 0.0

    # Calculate bank balance statistics
    bank_balances = [b for d, b in bank_history]
    bank_avg: float = sum(bank_balances) / len(bank_balances) if bank_balances else 0.0
    bank_negative_count = sum(1 for b in bank_balances if b < 0)
    bank_positive_count = sum(1 for b in bank_balances if b > 0)

    # Calculate capital deployment statistics
    deployed_amounts = [dep for d, dep in deployment_history]
    avg_deployed_capital: float = (
        sum(deployed_amounts) / len(deployed_amounts) if deployed_amounts else 0.0
    )
    min_deployed_capital: float = min(deployed_amounts) if deployed_amounts else 0.0
    max_deployed_capital: float = max(deployed_amounts) if deployed_amounts else 0.0

    # Capital utilization rate: average deployed capital as % of initial investment
    capital_utilization: float = avg_deployed_capital / start_val if start_val > 0 else 0.0

    # Deployment range as percentages
    deployment_min_pct: float = min_deployed_capital / start_val if start_val > 0 else 0.0
    deployment_max_pct: float = max_deployed_capital / start_val if start_val > 0 else 0.0

    # opportunity_cost_total and risk_free_gains_total were accumulated during daily loop
    # (No longer need post-processing calculation)

    # Build summary dict
    legacy_summary: Dict[str, Any] = {
        "ticker": ticker,
        "start_date": first_idx,
        "start_price": legacy_start_price,
        "start_value": start_val,
        "end_date": last_idx,
        "end_price": final_price,
        "end_value": end_value,
        "holdings": holdings,
        "bank": bank,
        "bank_min": bank_min,
        "bank_max": bank_max,
        "bank_avg": bank_avg,
        "bank_negative_count": bank_negative_count,
        "bank_positive_count": bank_positive_count,
        "opportunity_cost": opportunity_cost_total,
        "risk_free_gains": risk_free_gains_total,
        "total": total,
        "total_return": total_return,
        "annualized": annualized,
        "years": years,
        # Withdrawal metrics
        "total_withdrawn": total_withdrawn,
        "withdrawal_count": withdrawal_count,
        "shares_sold_for_withdrawals": shares_sold_for_withdrawals,
        "withdrawal_rate_pct": withdrawal_rate_pct,
        # Dividend/interest income metrics
        "total_dividends": total_dividends,
        "dividend_payment_count": dividend_payment_count,
        # Strict mode metrics
        "skipped_buys": skipped_buys,
        "skipped_buy_value": skipped_buy_value,
        "allow_margin": allow_margin,
        # Capital deployment supplementary metrics
        "avg_deployed_capital": avg_deployed_capital,
        "capital_utilization": capital_utilization,
        "deployment_min": min_deployed_capital,
        "deployment_max": max_deployed_capital,
        "deployment_min_pct": deployment_min_pct,
        "deployment_max_pct": deployment_max_pct,
    }

    # Compute buy-and-hold baseline for alpha comparison
    try:
        # Baseline: hold initial_qty shares, no trading
        assert initial_qty is not None, "initial_qty should be set for baseline calculation"
        baseline_end_value = initial_qty * final_price
        baseline_total = baseline_end_value  # No cash, just shares
        baseline_total_return = (baseline_total - start_val) / start_val if start_val != 0 else 0.0

        if years > 0 and start_val > 0:
            baseline_annualized = (baseline_total / start_val) ** (1.0 / years) - 1.0
        else:
            baseline_annualized = 0.0

        baseline_summary: Dict[str, Any] = {
            "start_date": first_idx,
            "end_date": last_idx,
            "start_price": legacy_start_price,
            "end_price": final_price,
            "start_value": start_val,
            "end_value": baseline_end_value,
            "total": baseline_total,
            "total_return": baseline_total_return,
            "annualized": baseline_annualized,
        }

        # Alpha = algorithm return - baseline return
        volatility_alpha = total_return - baseline_total_return

        # Return on deployed capital: measures efficiency when capital was actually at risk
        # This adjusts for strategies that hold significant cash positions
        return_on_deployed_capital: float = 0.0
        if capital_utilization > 0:
            return_on_deployed_capital = total_return / capital_utilization

        # Income Classification Framework
        # Calculate three-tier income breakdown for reporting

        # Universal Income: Real dividends (already tracked)
        universal_income_dollars = total_dividends
        universal_income_pct = (total_dividends / start_val * 100) if start_val > 0 else 0.0

        # Secondary Income: Volatility alpha (algorithm vs buy-and-hold)
        # This is the outperformance from mean-reversion trading
        secondary_income_dollars = (
            volatility_alpha * start_val if start_val > 0 and volatility_alpha is not None else 0.0
        )
        secondary_income_pct = volatility_alpha * 100 if volatility_alpha is not None else 0.0

        # Primary Income: Everything else (ATH selling + general trading)
        # Total gains = dividends + primary + secondary
        # So: primary = total_gains - dividends - secondary
        total_gains = total - start_val  # Absolute dollar gain
        primary_income_dollars = total_gains - universal_income_dollars - secondary_income_dollars
        primary_income_pct = (primary_income_dollars / start_val * 100) if start_val > 0 else 0.0

        legacy_summary["baseline"] = baseline_summary
        legacy_summary["volatility_alpha"] = volatility_alpha
        legacy_summary["return_on_deployed_capital"] = return_on_deployed_capital

        # Add income classification metrics
        legacy_summary["income_classification"] = {
            "universal_dollars": universal_income_dollars,
            "universal_pct": universal_income_pct,
            "primary_dollars": primary_income_dollars,
            "primary_pct": primary_income_pct,
            "secondary_dollars": secondary_income_dollars,
            "secondary_pct": secondary_income_pct,
        }
    except Exception:
        # Gracefully handle edge cases in baseline computation
        legacy_summary["baseline"] = None
        legacy_summary["volatility_alpha"] = None

    # Notify algorithm of completion
    try:
        algo_obj.on_end_holding()
    except Exception:
        # Ensure backtest completion proceeds even if algorithm cleanup prints/logs fail
        pass

    # Include algorithm-specific final stats when available for tests and reporting
    try:
        # Buyback stack final size (used by volatility-alpha tests)
        legacy_summary["final_stack_size"] = getattr(algo_obj, "buyback_stack_count", 0)
        # Total volatility alpha accumulated by algorithm (percentage)
        legacy_summary["total_volatility_alpha"] = getattr(algo_obj, "total_volatility_alpha", 0.0)
    except Exception:
        # Be tolerant of algorithms that don't expose these attributes
        legacy_summary.setdefault("final_stack_size", 0)
        legacy_summary.setdefault("total_volatility_alpha", 0.0)

    return legacy_transactions, legacy_summary


def print_income_classification(summary: Dict[str, Any], verbose: bool = True) -> None:
    """Print three-tier income classification breakdown.

    Args:
        summary: Backtest summary dict containing income_classification
        verbose: If True, print detailed breakdown. If False, print compact summary.
    """
    if "income_classification" not in summary:
        return

    ic = summary["income_classification"]

    if verbose:
        print("\n" + "=" * 70)
        print("INCOME CLASSIFICATION (Three-Tier Framework)")
        print("=" * 70)
        print()
        print("Universal Income (Asset Dividends):")
        print(f"  Total Dividends:              ${ic['universal_dollars']:>12,.2f}")
        print(f"  Yield on Initial Investment:  {ic['universal_pct']:>12.2f}%")
        if summary.get("dividend_payment_count", 0) > 0:
            avg_payment = ic["universal_dollars"] / summary["dividend_payment_count"]
            print(f"  Payment Count:                {summary['dividend_payment_count']:>12,}")
            print(f"  Average per Payment:          ${avg_payment:>12,.2f}")
        print()
        print("Primary Income (ATH Profit-Taking):")
        print(f"  Total ATH Gains:              ${ic['primary_dollars']:>12,.2f}")
        print(f"  Return on Initial:            {ic['primary_pct']:>12.2f}%")
        print()
        print("Secondary Income (Volatility Alpha):")
        print(f"  Total Harvested:              ${ic['secondary_dollars']:>12,.2f}")
        print(f"  Alpha vs Buy-and-Hold:        {ic['secondary_pct']:>12.2f}%")
        print()
        print("-" * 70)
        total_income = ic["universal_dollars"] + ic["primary_dollars"] + ic["secondary_dollars"]
        total_pct = ic["universal_pct"] + ic["primary_pct"] + ic["secondary_pct"]
        print(f"Total Income:                   ${total_income:>12,.2f}")
        print(f"Total Return:                   {total_pct:>12.2f}%")
        print(f"Annualized Return:              {summary.get('annualized', 0) * 100:>12.2f}%")
        print("=" * 70)
    else:
        # Compact one-liner
        print(
            f"Income: Universal=${ic['universal_dollars']:.2f} ({ic['universal_pct']:.2f}%), "
            f"Primary=${ic['primary_dollars']:.2f} ({ic['primary_pct']:.2f}%), "
            f"Secondary=${ic['secondary_dollars']:.2f} ({ic['secondary_pct']:.2f}%)"
        )


# NOTE: Old run_portfolio_backtest (v1) with separate banks per asset was removed 2025-10-31.
# The function below (formerly run_portfolio_backtest_v2) is now the canonical implementation.
# It uses a shared cash pool architecture which is more realistic and enables portfolio coordination.
#
# Migration: Old code using algo="buy-and-hold" should use portfolio_algo="per-asset:buy-and-hold"


def run_portfolio_backtest(
    allocations: Dict[str, float],
    start_date: date,
    end_date: date,
    portfolio_algo: Union[PortfolioAlgorithmBase, str],
    initial_investment: float = 1_000_000.0,
    allow_margin: bool = True,
    withdrawal_rate_pct: float = 0.0,
    withdrawal_frequency_days: int = 30,
    cash_interest_rate_pct: float = 0.0,
    dividend_data: Optional[Dict[str, pd.Series]] = None,
    reference_rate_ticker: Optional[str] = None,
    risk_free_rate_ticker: Optional[str] = None,
    inflation_rate_ticker: Optional[str] = None,
    # Legacy compatibility parameters (deprecated, ignored with warnings)
    algo: Optional[Union[AlgorithmBase, Callable, str]] = None,
    simple_mode: bool = False,
    **kwargs: Any,
) -> Tuple[List[Transaction], Dict[str, Any]]:
    """Execute portfolio backtest with shared cash pool and portfolio-level algorithm.

    This is the unified backtest runner that implements shared bank architecture:
    - Uses a single shared cash pool across all assets
    - Calls portfolio algorithm once per day with full portfolio state
    - Executes transactions sequentially against shared bank

    Args:
        allocations: Dict mapping ticker → target allocation (must sum to 1.0)
        start_date: Backtest start date
        end_date: Backtest end date
        portfolio_algo: Portfolio algorithm or string name:
            - "per-asset:buy-and-hold" - Buy and hold each asset independently
            - "quarterly-rebalance" - Rebalance quarterly to target allocations
            - "per-asset:sd8" - Synthetic dividend (sd8) per asset
            - PortfolioAlgorithmBase instance
        initial_investment: Total starting capital
        allow_margin: Whether to allow negative bank balance
        withdrawal_rate_pct: Annual withdrawal rate (0-100)
        withdrawal_frequency_days: Days between withdrawals (default 30)
        cash_interest_rate_pct: Annual interest rate on cash reserves (default 0.0)
            Typical values: ~5% for money market, ~0% for non-interest checking
        dividend_data: Optional dict mapping ticker → pandas Series of dividend payments
            Series index should be payment dates, values are per-share dividend amounts
            Uses 90-day time-weighted average holdings for IRS-compliant calculation
        reference_rate_ticker: Optional ticker for reference benchmark (e.g., "VOO", "SPY")
            Used to calculate market-adjusted returns (alpha vs benchmark)
            If provided, fetches data and computes baseline buy-and-hold comparison
        risk_free_rate_ticker: Optional ticker for risk-free asset (e.g., "BIL", "^IRX")
            Used to model opportunity cost on cash holdings
            Daily returns applied to positive cash balance (replaces cash_interest_rate_pct)
            If not provided, falls back to cash_interest_rate_pct
        inflation_rate_ticker: Optional ticker for inflation data (e.g., "CPI" via custom provider)
            Used to calculate inflation-adjusted (real) returns
            Tracks cumulative inflation adjustment from start date
            Adds real_return and inflation_adjusted metrics to summary
        algo: DEPRECATED - Use portfolio_algo instead
        simple_mode: DEPRECATED - No longer used
        **kwargs: DEPRECATED - Ignored legacy parameters

    Returns:
        Tuple of (all_transactions, portfolio_summary)
    """
    import warnings

    from src.algorithms.portfolio_factory import build_portfolio_algo_from_name
    from src.data.fetcher import HistoryFetcher
    from src.models.model_types import AssetState

    # Validate allocations
    total_allocation = sum(allocations.values())
    if abs(total_allocation - 1.0) > 0.01:
        raise ValueError(f"Allocations must sum to 1.0, got {total_allocation:.3f}")

    # Handle string interface
    if isinstance(portfolio_algo, str):
        portfolio_algo = build_portfolio_algo_from_name(portfolio_algo, allocations)

    # Handle deprecated 'algo' parameter
    if algo is not None:
        warnings.warn(
            "The 'algo' parameter is deprecated. Use 'portfolio_algo' instead.",
            DeprecationWarning,
            stacklevel=2,
        )
        if isinstance(algo, str):
            if algo == "buy-and-hold":
                portfolio_algo = build_portfolio_algo_from_name(
                    "per-asset:buy-and-hold", allocations
                )
            else:
                portfolio_algo = build_portfolio_algo_from_name(f"per-asset:{algo}", allocations)

    # Warn about ignored legacy kwargs
    if kwargs:
        ignored = ", ".join(kwargs.keys())
        warnings.warn(f"Ignored deprecated parameters: {ignored}", DeprecationWarning, stacklevel=2)

    # Validate portfolio_algo type (after string conversion)
    if not isinstance(portfolio_algo, PortfolioAlgorithmBase):
        raise TypeError(
            f"portfolio_algo must be PortfolioAlgorithmBase or string, got {type(portfolio_algo).__name__}"
        )

    # Fetch price data for all assets
    fetcher = HistoryFetcher()
    price_data: Dict[str, pd.DataFrame] = {}

    print(f"Fetching data for {len(allocations)} assets...")
    for ticker in allocations.keys():
        print(f"  - {ticker}...", end=" ")
        df = fetcher.get_history(ticker, start_date, end_date)
        if df is None or df.empty:
            raise ValueError(f"No data available for {ticker}")
        price_data[ticker] = df
        print(f"OK ({len(df)} days)")

    # Find common trading dates
    all_dates: Set[date] = set()
    for df in price_data.values():
        dates = set(pd.to_datetime(df.index).date)
        all_dates = all_dates.intersection(dates) if all_dates else dates

    common_dates = sorted([d for d in all_dates if start_date <= d <= end_date])
    if not common_dates:
        raise ValueError("No common trading dates across all assets")

    print(f"Common trading days: {len(common_dates)} ({common_dates[0]} to {common_dates[-1]})")

    # Index price data by date for fast lookup
    price_data_indexed: Dict[str, pd.DataFrame] = {}
    for ticker, df in price_data.items():
        df_copy = df.copy()
        df_copy.index = pd.to_datetime(df_copy.index).date
        price_data_indexed[ticker] = df_copy

    # Fetch reference rate data if provided (for market-adjusted returns)
    reference_data: Optional[pd.DataFrame] = None
    if reference_rate_ticker:
        print(f"Fetching reference benchmark ({reference_rate_ticker})...", end=" ")
        reference_data = fetcher.get_history(reference_rate_ticker, start_date, end_date)
        if reference_data is not None and not reference_data.empty:
            print(f"OK ({len(reference_data)} days)")
        else:
            print("WARN: No data available, skipping baseline calculation")
            reference_data = None

    # Fetch risk-free rate data if provided (for cash interest modeling)
    risk_free_data: Optional[pd.DataFrame] = None
    risk_free_returns: Dict[date, float] = {}
    if risk_free_rate_ticker:
        print(f"Fetching risk-free asset ({risk_free_rate_ticker})...", end=" ")
        risk_free_data = fetcher.get_history(risk_free_rate_ticker, start_date, end_date)
        if risk_free_data is not None and not risk_free_data.empty:
            print(f"OK ({len(risk_free_data)} days)")
            # Calculate daily returns from price data
            rf_indexed = risk_free_data.copy()
            rf_indexed.index = pd.to_datetime(rf_indexed.index).date
            if "Close" in rf_indexed.columns:
                close_prices = rf_indexed["Close"].values
                rf_dates = list(rf_indexed.index)
                for i in range(1, len(close_prices)):
                    prev_price = float(close_prices[i - 1])
                    curr_price = float(close_prices[i])
                    if prev_price > 0:
                        risk_free_returns[rf_dates[i]] = (curr_price - prev_price) / prev_price
        else:
            print("WARN: No data available, falling back to cash_interest_rate_pct")
            risk_free_data = None

    # Fetch inflation data if provided (for real returns calculation)
    inflation_data: Optional[pd.DataFrame] = None
    cumulative_inflation: Dict[date, float] = {}
    if inflation_rate_ticker:
        print(f"Fetching inflation data ({inflation_rate_ticker})...", end=" ")
        inflation_data = fetcher.get_history(inflation_rate_ticker, start_date, end_date)
        if inflation_data is not None and not inflation_data.empty:
            print(f"OK ({len(inflation_data)} days)")
            # Calculate cumulative inflation adjustment from start
            infl_indexed = inflation_data.copy()
            infl_indexed.index = pd.to_datetime(infl_indexed.index).date
            value_col = "Close" if "Close" in infl_indexed.columns else "Value"
            if value_col in infl_indexed.columns:
                infl_values = infl_indexed[value_col].values
                infl_dates = list(infl_indexed.index)
                # Find start CPI value
                if common_dates[0] in infl_dates:
                    start_cpi_idx = infl_dates.index(common_dates[0])
                    start_cpi = float(infl_values[start_cpi_idx])
                    # Calculate cumulative multiplier for each date
                    for i, d in enumerate(infl_dates):
                        if d >= common_dates[0]:
                            curr_cpi = float(infl_values[i])
                            cumulative_inflation[d] = curr_cpi / start_cpi if start_cpi > 0 else 1.0
        else:
            print("WARN: No data available, skipping inflation adjustment")
            inflation_data = None

    # Initialize portfolio state
    shared_bank = initial_investment
    holdings: Dict[str, int] = {}
    all_transactions: List[Transaction] = []

    # Initial purchase
    print("\nInitial purchase:")
    for ticker, alloc_pct in allocations.items():
        first_price = price_data_indexed[ticker].loc[common_dates[0], "Close"].item()
        qty = int((initial_investment * alloc_pct) / first_price)
        cost = qty * first_price
        holdings[ticker] = qty
        shared_bank -= cost
        print(f"  {ticker}: {qty} shares × ${first_price:.2f} = ${cost:,.2f}")

        all_transactions.append(
            Transaction(
                transaction_date=common_dates[0],
                action="BUY",
                qty=qty,
                price=first_price,
                ticker=ticker,
                notes="Initial purchase",
            )
        )

    print(f"Initial bank balance: ${shared_bank:,.2f}\n")

    # Initialize per-asset algorithms (if using PerAssetPortfolioAlgorithm)
    from src.algorithms import PerAssetPortfolioAlgorithm

    if isinstance(portfolio_algo, PerAssetPortfolioAlgorithm):
        print("Initializing per-asset algorithms...")
        for ticker, algo in portfolio_algo.strategies.items():
            if hasattr(algo, "on_new_holdings"):
                first_price = price_data_indexed[ticker].loc[common_dates[0], "Close"].item()
                algo.on_new_holdings(holdings[ticker], first_price)
                print(
                    f"  {ticker}: initialized with {holdings[ticker]} shares @ ${first_price:.2f}"
                )
        print()

    # Track daily portfolio values
    daily_portfolio_values: Dict[date, float] = {}
    daily_bank_values: Dict[date, float] = {}
    daily_asset_values: Dict[str, Dict[date, float]] = {ticker: {} for ticker in allocations.keys()}
    daily_withdrawals: Dict[date, float] = {}  # Track withdrawals by date

    # Withdrawal tracking
    total_withdrawn: float = 0.0
    withdrawal_count: int = 0
    last_withdrawal_date: Optional[date] = None

    # Calculate withdrawal amounts if enabled
    if withdrawal_rate_pct > 0:
        annual_withdrawal = initial_investment * (withdrawal_rate_pct / 100.0)
        base_withdrawal_amount = annual_withdrawal * (withdrawal_frequency_days / 365.25)
    else:
        base_withdrawal_amount = 0.0

    # Cash interest tracking
    total_interest_earned: float = 0.0
    daily_interest_rate = (
        (cash_interest_rate_pct / 100.0) / 365.25 if cash_interest_rate_pct > 0 else 0.0
    )

    # Dividend tracking (per-asset)
    total_dividends_by_asset: Dict[str, float] = {ticker: 0.0 for ticker in allocations.keys()}
    dividend_payment_count_by_asset: Dict[str, int] = {ticker: 0 for ticker in allocations.keys()}

    # Holdings history for time-weighted dividend calculation (per-asset)
    holdings_history: Dict[str, List[Tuple[date, int]]] = {
        ticker: [(common_dates[0], holdings[ticker])] for ticker in allocations.keys()
    }

    # Main backtest loop
    for i, current_date in enumerate(common_dates):
        # Build current asset states
        assets: Dict[str, AssetState] = {}
        for ticker in allocations.keys():
            current_price = price_data_indexed[ticker].loc[current_date, "Close"].item()
            assets[ticker] = AssetState(
                ticker=ticker, holdings=holdings[ticker], price=current_price
            )

        # Build today's price data (OHLC)
        prices: Dict[str, pd.Series] = {}
        for ticker in allocations.keys():
            prices[ticker] = price_data_indexed[ticker].loc[current_date]

        # Build history (all data up to yesterday)
        history: Dict[str, pd.DataFrame] = {}
        for ticker in allocations.keys():
            history[ticker] = price_data_indexed[ticker][
                price_data_indexed[ticker].index < current_date
            ]

        # Ask portfolio algorithm for transactions
        transactions_by_ticker = portfolio_algo.on_portfolio_day(
            date_=current_date,
            assets=assets,
            bank=shared_bank,
            prices=prices,
            history=history,
        )

        # Execute all transactions (update holdings and shared bank)
        for ticker, txns in transactions_by_ticker.items():
            for tx in txns:
                # Fill in execution details
                tx.transaction_date = current_date
                tx.ticker = ticker
                if tx.price == 0.0:
                    tx.price = assets[ticker].price

                if tx.action.upper() == "BUY":
                    cost = tx.qty * tx.price
                    if shared_bank >= cost or allow_margin:
                        holdings[ticker] += tx.qty
                        shared_bank -= cost
                        all_transactions.append(tx)
                    else:
                        # Insufficient cash - skip transaction
                        skipped_tx = Transaction(
                            transaction_date=current_date,
                            action="SKIP BUY",
                            qty=tx.qty,
                            price=tx.price,
                            ticker=ticker,
                            notes=f"{tx.notes}, insufficient cash: ${shared_bank:.2f} < ${cost:.2f}",
                        )
                        all_transactions.append(skipped_tx)

                elif tx.action.upper() == "SELL":
                    if holdings[ticker] >= tx.qty:
                        proceeds = tx.qty * tx.price
                        holdings[ticker] -= tx.qty
                        shared_bank += proceeds
                        all_transactions.append(tx)
                    else:
                        # Insufficient holdings - skip transaction
                        skipped_tx = Transaction(
                            transaction_date=current_date,
                            action="SKIP SELL",
                            qty=tx.qty,
                            price=tx.price,
                            ticker=ticker,
                            notes=f"{tx.notes}, insufficient holdings: {holdings[ticker]} < {tx.qty}",
                        )
                        all_transactions.append(skipped_tx)

        # Track holdings changes for time-weighted dividend calculation
        for ticker in allocations.keys():
            # If holdings changed from last recorded value, track the change
            if (
                len(holdings_history[ticker]) == 0
                or holdings_history[ticker][-1][1] != holdings[ticker]
            ):
                holdings_history[ticker].append((current_date, holdings[ticker]))

        # Process withdrawals (if enabled and due)
        if base_withdrawal_amount > 0:
            # Check if withdrawal is due
            days_since_last = None
            if last_withdrawal_date is None:
                # First withdrawal happens on first day
                days_since_last = withdrawal_frequency_days
            else:
                days_since_last = (current_date - last_withdrawal_date).days

            if days_since_last >= withdrawal_frequency_days:
                # Withdraw from shared bank (portfolio-level, not per-asset)
                withdrawal_amount = base_withdrawal_amount

                # Check if we have enough cash
                if shared_bank >= withdrawal_amount:
                    # Simple case: withdraw from cash
                    actual_withdrawal = withdrawal_amount
                    shared_bank -= actual_withdrawal
                    withdrawal_notes = (
                        f"${actual_withdrawal:.2f} withdrawn from cash, bank=${shared_bank:.2f}"
                    )
                else:
                    # Need to sell assets to meet withdrawal
                    # First, withdraw all available cash
                    cash_available = max(0, shared_bank)
                    shortfall = withdrawal_amount - cash_available

                    if not allow_margin and shortfall > 0:
                        # Sell assets proportionally to raise cash for shortfall
                        total_asset_value = sum(
                            holdings[t] * assets[t].price for t in allocations.keys()
                        )

                        if total_asset_value > 0:
                            # Sell proportionally from each asset
                            for ticker in allocations.keys():
                                if holdings[ticker] > 0:
                                    asset_value = holdings[ticker] * assets[ticker].price
                                    proportion = asset_value / total_asset_value
                                    amount_to_raise = shortfall * proportion
                                    shares_to_sell = int(amount_to_raise / assets[ticker].price)

                                    if shares_to_sell > 0:
                                        shares_to_sell = min(shares_to_sell, holdings[ticker])
                                        proceeds = shares_to_sell * assets[ticker].price
                                        holdings[ticker] -= shares_to_sell
                                        shared_bank += proceeds

                                        # Record forced sale
                                        all_transactions.append(
                                            Transaction(
                                                transaction_date=current_date,
                                                action="SELL",
                                                qty=shares_to_sell,
                                                price=assets[ticker].price,
                                                ticker=ticker,
                                                notes=f"Forced sale to fund withdrawal (raised ${proceeds:.2f})",
                                            )
                                        )

                        # Now withdraw what we can (cash available + proceeds from sales)
                        actual_withdrawal = min(withdrawal_amount, shared_bank)
                        shared_bank -= actual_withdrawal
                        withdrawal_notes = f"${actual_withdrawal:.2f} withdrawn (${cash_available:.2f} cash + ${actual_withdrawal - cash_available:.2f} from asset sales), bank=${shared_bank:.2f}"
                    else:
                        # allow_margin=True: allow negative bank balance
                        actual_withdrawal = withdrawal_amount
                        shared_bank -= actual_withdrawal
                        withdrawal_notes = f"${actual_withdrawal:.2f} withdrawn (margin used), bank=${shared_bank:.2f}"

                total_withdrawn += actual_withdrawal
                withdrawal_count += 1
                last_withdrawal_date = current_date

                # Record withdrawal transaction
                all_transactions.append(
                    Transaction(
                        transaction_date=current_date,
                        action="WITHDRAWAL",
                        qty=0,
                        price=0.0,
                        ticker="CASH",
                        notes=withdrawal_notes,
                    )
                )

                # Track daily withdrawals for visualization
                daily_withdrawals[current_date] = actual_withdrawal

        # Process dividend/interest payments (if available)
        if dividend_data:
            for ticker in allocations.keys():
                if ticker in dividend_data and dividend_data[ticker] is not None:
                    div_series = dividend_data[ticker]
                    if not div_series.empty:
                        # Check if this date has a dividend payment
                        div_dates = pd.to_datetime(div_series.index).date
                        if current_date in div_dates:
                            # Find the dividend amount for this date
                            div_idx = list(div_dates).index(current_date)
                            div_per_share = div_series.iloc[div_idx]

                            # Calculate time-weighted average holdings over accrual period
                            # Use 90-day lookback (typical for quarterly dividends)
                            accrual_period_days = 90
                            period_start = (
                                current_date
                                - pd.Timedelta(days=accrual_period_days).to_pytimedelta()
                            )
                            avg_holdings = calculate_time_weighted_average_holdings(
                                holdings_history[ticker], period_start, current_date
                            )

                            # Dividend payment based on average holdings during accrual period
                            div_payment = div_per_share * avg_holdings

                            shared_bank += div_payment
                            total_dividends_by_asset[ticker] += div_payment
                            dividend_payment_count_by_asset[ticker] += 1

                            all_transactions.append(
                                Transaction(
                                    transaction_date=current_date,
                                    action="DIVIDEND",
                                    qty=int(
                                        avg_holdings
                                    ),  # Display average holdings (rounded for display)
                                    price=div_per_share,
                                    ticker=ticker,
                                    notes=f"${div_payment:.2f} (avg {avg_holdings:.2f} shares over 90 days), bank = {shared_bank:.2f}",
                                )
                            )

        # Accrue daily interest on cash reserves (if positive balance)
        if shared_bank > 0:
            # Use risk-free asset returns if available, otherwise fall back to fixed rate
            if risk_free_returns and current_date in risk_free_returns:
                daily_return = risk_free_returns[current_date]
                daily_interest = shared_bank * daily_return
            elif daily_interest_rate > 0:
                daily_interest = shared_bank * daily_interest_rate
            else:
                daily_interest = 0.0

            if daily_interest > 0:
                shared_bank += daily_interest
                total_interest_earned += daily_interest

        # Record daily portfolio value
        total_asset_value = sum(holdings[t] * assets[t].price for t in allocations.keys())
        daily_portfolio_values[current_date] = shared_bank + total_asset_value
        daily_bank_values[current_date] = shared_bank

        # Record per-asset daily values
        for ticker in allocations.keys():
            daily_asset_values[ticker][current_date] = holdings[ticker] * assets[ticker].price

    # Calculate final portfolio metrics
    final_date = common_dates[-1]
    final_asset_value = sum(
        holdings[ticker] * price_data_indexed[ticker].loc[final_date, "Close"].item()
        for ticker in allocations.keys()
    )
    final_total_value = shared_bank + final_asset_value

    # Returns
    total_return_pct = ((final_total_value - initial_investment) / initial_investment) * 100
    days = (final_date - common_dates[0]).days
    years = days / 365.25
    annualized_return_pct = (
        (((final_total_value / initial_investment) ** (1 / years)) - 1) * 100 if years > 0 else 0
    )

    # Build per-asset summaries
    asset_results = {}
    for ticker, alloc_pct in allocations.items():
        final_price = price_data_indexed[ticker].loc[final_date, "Close"].item()
        final_value = holdings[ticker] * final_price
        initial_value = initial_investment * alloc_pct

        asset_results[ticker] = {
            "allocation": alloc_pct,
            "initial_investment": initial_value,
            "final_holdings": holdings[ticker],
            "final_price": final_price,
            "final_value": final_value,
            "total_return": (
                ((final_value - initial_value) / initial_value) * 100 if initial_value > 0 else 0
            ),
        }

    # Build portfolio summary
    portfolio_summary = {
        "total_final_value": final_total_value,
        "final_bank": shared_bank,
        "final_asset_value": final_asset_value,
        "total_return": total_return_pct,
        "annualized_return": annualized_return_pct,
        "initial_investment": initial_investment,
        "start_date": common_dates[0],
        "end_date": final_date,
        "trading_days": len(common_dates),
        "assets": asset_results,
        "allocations": allocations,
        "daily_values": daily_portfolio_values,
        "daily_bank_values": daily_bank_values,
        "daily_asset_values": daily_asset_values,  # Per-asset daily values for visualization
        "daily_withdrawals": daily_withdrawals,  # Daily withdrawal amounts for horn chart
        "transaction_count": len(
            [tx for tx in all_transactions if "SKIP" not in tx.action and tx.action != "WITHDRAWAL"]
        ),
        "skipped_count": len([tx for tx in all_transactions if "SKIP" in tx.action]),
        "total_withdrawn": total_withdrawn,
        "withdrawal_count": withdrawal_count,
        "withdrawal_rate_pct": withdrawal_rate_pct,
        "cash_interest_earned": total_interest_earned,
        "cash_interest_rate_pct": cash_interest_rate_pct,
        "risk_free_rate_ticker": risk_free_rate_ticker,  # Track which method was used
        "total_dividends_by_asset": total_dividends_by_asset,
        "total_dividends": sum(total_dividends_by_asset.values()),
        "dividend_payment_count_by_asset": dividend_payment_count_by_asset,
    }

    # Compute reference benchmark baseline (if provided)
    if reference_data is not None and not reference_data.empty:
        try:
            # Index reference data by date
            ref_indexed = reference_data.copy()
            ref_indexed.index = pd.to_datetime(ref_indexed.index).date

            # Get reference prices on first and last common dates
            if common_dates[0] in ref_indexed.index and final_date in ref_indexed.index:
                ref_start_price = ref_indexed.loc[common_dates[0], "Close"]
                ref_end_price = ref_indexed.loc[final_date, "Close"]

                # Calculate buy-and-hold return for reference benchmark
                # Invest same initial_investment in reference asset
                ref_shares = initial_investment / ref_start_price
                ref_end_value = ref_shares * ref_end_price
                ref_total_return = (
                    (ref_end_value - initial_investment) / initial_investment
                    if initial_investment > 0
                    else 0
                )

                # Calculate annualized return
                if years > 0 and initial_investment > 0:
                    ref_annualized = (ref_end_value / initial_investment) ** (1.0 / years) - 1.0
                else:
                    ref_annualized = 0.0

                baseline_summary = {
                    "ticker": reference_rate_ticker,
                    "start_date": common_dates[0],
                    "end_date": final_date,
                    "start_price": ref_start_price,
                    "end_price": ref_end_price,
                    "start_value": initial_investment,
                    "end_value": ref_end_value,
                    "total_return": ref_total_return,
                    "annualized": ref_annualized,
                }

                # Alpha = portfolio return - benchmark return
                volatility_alpha = total_return_pct / 100.0 - ref_total_return

                portfolio_summary["baseline"] = baseline_summary
                portfolio_summary["volatility_alpha"] = volatility_alpha
                portfolio_summary["alpha_pct"] = volatility_alpha * 100.0
            else:
                # Reference data doesn't cover our date range
                portfolio_summary["baseline"] = None
                portfolio_summary["volatility_alpha"] = None
        except Exception:
            # Gracefully handle edge cases in baseline computation
            portfolio_summary["baseline"] = None
            portfolio_summary["volatility_alpha"] = None
    else:
        portfolio_summary["baseline"] = None
        portfolio_summary["volatility_alpha"] = None

    # Compute inflation-adjusted (real) returns if inflation data provided
    if cumulative_inflation and final_date in cumulative_inflation:
        try:
            # Get cumulative inflation from start to end
            inflation_multiplier = cumulative_inflation[final_date]

            # Calculate real (inflation-adjusted) final value
            real_final_value = final_total_value / inflation_multiplier

            # Calculate real return
            real_total_return_pct = (
                (real_final_value - initial_investment) / initial_investment * 100.0
                if initial_investment > 0
                else 0.0
            )

            # Calculate real annualized return
            if years > 0 and initial_investment > 0:
                real_annualized_pct = (real_final_value / initial_investment) ** (1.0 / years) - 1.0
                real_annualized_pct *= 100.0
            else:
                real_annualized_pct = 0.0

            portfolio_summary["inflation_rate_ticker"] = inflation_rate_ticker
            portfolio_summary["cumulative_inflation"] = (
                inflation_multiplier - 1.0
            ) * 100.0  # As percentage
            portfolio_summary["real_final_value"] = real_final_value
            portfolio_summary["real_total_return"] = real_total_return_pct
            portfolio_summary["real_annualized_return"] = real_annualized_pct
        except Exception:
            # Gracefully handle edge cases
            portfolio_summary["inflation_rate_ticker"] = None
            portfolio_summary["cumulative_inflation"] = None
            portfolio_summary["real_final_value"] = None
            portfolio_summary["real_total_return"] = None
            portfolio_summary["real_annualized_return"] = None
    else:
        portfolio_summary["inflation_rate_ticker"] = None
        portfolio_summary["cumulative_inflation"] = None
        portfolio_summary["real_final_value"] = None
        portfolio_summary["real_total_return"] = None
        portfolio_summary["real_annualized_return"] = None

    return all_transactions, portfolio_summary<|MERGE_RESOLUTION|>--- conflicted
+++ resolved
@@ -735,58 +735,7 @@
                 f"  (difference due to whole shares: ${actual_invested - investment_amount:+,.2f})"
             )
 
-<<<<<<< HEAD
     transactions: List[Transaction] = []
-=======
-    # Price normalization (if enabled)
-    # Normalize so that brackets are at standard positions relative to 1.0
-    # For example, with sd8 (9.05% trigger), brackets at: 1.0, 1.0905, 1.1893, 1.2968, ...
-    price_scale_factor: float = 1.0
-    if normalize_prices:
-        # Get rebalance trigger from algorithm
-        rebalance_trigger = 0.0
-        if algo is not None:
-            if isinstance(algo, SyntheticDividendAlgorithm):
-                rebalance_trigger = algo.rebalance_size  # Already in decimal form
-            elif hasattr(algo, "rebalance_size"):
-                rebalance_trigger = algo.rebalance_size
-
-        if rebalance_trigger > 0:
-            # Find which bracket the start_price should be on
-            # Brackets are at: 1.0 * (1 + r)^n for integer n
-            # We want: start_price * scale = 1.0 * (1 + r)^n for some integer n
-            # So: n = log(start_price * scale) / log(1 + r)
-            # We want n to be an integer, so find closest integer bracket
-
-            # Start by assuming scale=1, find which bracket that gives us
-            n_float = math.log(legacy_start_price) / math.log(1 + rebalance_trigger)
-            n_int = round(n_float)  # Round to nearest integer bracket
-
-            # Now calculate the scale to land exactly on that bracket
-            # target_price = 1.0 * (1 + r)^n
-            # scale = target_price / start_price
-            target_price = math.pow(1 + rebalance_trigger, n_int)
-            price_scale_factor = target_price / legacy_start_price
-
-            # Scale all prices in the dataframe
-            df_indexed = df_indexed.copy()
-            for col in ["Open", "High", "Low", "Close"]:
-                if col in df_indexed.columns:
-                    df_indexed[col] = df_indexed[col] * price_scale_factor
-
-            # Update start/end prices
-            legacy_start_price = legacy_start_price * price_scale_factor
-            end_price = end_price * price_scale_factor
-
-            print(f"Price normalization: scaling factor = {price_scale_factor:.6f}")
-            print(f"  Original start price: ${legacy_start_price / price_scale_factor:.2f}")
-            print(f"  Normalized start price: ${legacy_start_price:.2f} (bracket n={n_int})")
-            print(f"  Rebalance trigger: {rebalance_trigger * 100:.4f}%")
-            print(f"  Next bracket up: ${legacy_start_price * (1 + rebalance_trigger):.2f}")
-            print(f"  Next bracket down: ${legacy_start_price / (1 + rebalance_trigger):.2f}")
-
-    legacy_transactions: List[Transaction] = []
->>>>>>> b34bc129
 
     # Initialize portfolio state
     holdings: int = calculated_qty
