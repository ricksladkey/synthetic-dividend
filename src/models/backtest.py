"""Backtest engine for algorithmic trading strategies.

Provides abstract base for strategy implementations and execution framework
for backtesting against historical OHLC price data.
"""

import math
from datetime import date
from typing import Any, Callable, Dict, List, Optional, Tuple, Union

import pandas as pd

# Type aliases for clean abstraction
Data = pd.DataFrame  # Pure data concept with no implementation baggage

# Import algorithm classes from dedicated package
from src.algorithms import (
    AlgorithmBase,
    BuyAndHoldAlgorithm,
    SyntheticDividendAlgorithm,
)

# Import utility functions

# Import common types
from src.models.types import Transaction


def calculate_time_weighted_average_holdings(
    holdings_history: List[Tuple[date, int]], period_start: date, period_end: date
) -> float:
    """Calculate time-weighted average holdings over a period.

    This computes the IRS-approved average holdings by integrating daily holdings
    over the time period, weighted by the number of days at each holding level.

    Formula: ∑(holdings_i × days_i) / total_days

    Args:
        holdings_history: List of (date, holdings) tuples sorted by date
        period_start: Start of accrual period (inclusive)
        period_end: End of accrual period (inclusive, typically ex-dividend date)

    Returns:
        Time-weighted average holdings as float (can be fractional)

    Example:
        Holdings: 100 shares for 60 days, then 150 shares for 30 days
        Average: (100×60 + 150×30) / 90 = 116.67 shares
    """
    if not holdings_history:
        return 0.0

    # Filter to holdings changes within or before the period
    relevant_history = [(d, h) for d, h in holdings_history if d <= period_end]
    if not relevant_history:
        return 0.0

    total_share_days = 0.0
    total_days = (period_end - period_start).days + 1  # Inclusive

    # Process each holdings level
    for i, (change_date, holdings) in enumerate(relevant_history):
        # Determine when this holdings level starts
        level_start = max(change_date, period_start)

        # Determine when this holdings level ends
        if i + 1 < len(relevant_history):
            next_change_date = relevant_history[i + 1][0]
            level_end = min(next_change_date - pd.Timedelta(days=1).to_pytimedelta(), period_end)
        else:
            level_end = period_end

        # Skip if this level doesn't overlap with our period
        if level_start > period_end or level_end < period_start:
            continue

        # Calculate days at this level
        days_at_level = (level_end - level_start).days + 1
        if days_at_level > 0:
            total_share_days += holdings * days_at_level

    return total_share_days / total_days if total_days > 0 else 0.0


def run_algorithm_backtest(
    df: Data,
    ticker: str,
    initial_qty: Optional[int] = None,
    start_date: Optional[date] = None,
    end_date: Optional[date] = None,
    algo: Optional[Union[AlgorithmBase, Callable]] = None,
    algo_params: Optional[Dict[str, Any]] = None,
    reference_return_pct: float = 0.0,
    risk_free_rate_pct: float = 0.0,
    reference_data: Optional[Data] = None,
    risk_free_data: Optional[Data] = None,
    # Backward-compat legacy params (alias of *_data)
    reference_asset_df: Optional[Data] = None,
    risk_free_asset_df: Optional[Data] = None,
    reference_asset_ticker: str = "",
    risk_free_asset_ticker: str = "",
    # Dividend/interest payments
    dividend_series: Optional[pd.Series] = None,
    # Withdrawal policy parameters
    withdrawal_rate_pct: float = 0.0,
    withdrawal_frequency_days: int = 30,
    cpi_data: Optional[Data] = None,
    simple_mode: bool = False,
    # Price normalization
    normalize_prices: bool = False,
    # Bank behavior
    allow_margin: bool = True,
    # Investment amount (alternative to initial_qty)
    initial_investment: Optional[float] = None,
    **kwargs: Any,
) -> Tuple[List[Transaction], Dict[str, Any]]:
    """Execute backtest of trading algorithm against historical price data.

    Flow:
    1. Initial BUY of initial_qty shares on first trading day ≥ start_date
    2. Each day: call algo.on_day() which may return Transaction or None
    3. SELL: increases bank, decreases holdings (capped at current holdings)
    4. BUY: decreases bank (may go negative), increases holdings
    5. Process withdrawals (if configured) - withdraw from bank or sell shares if needed
    6. Compute final portfolio value and returns vs buy-and-hold baseline
    7. Calculate opportunity cost (negative bank) and risk-free gains (positive bank)

    Args:
        df: Historical OHLC price data (indexed by date)
        ticker: Stock symbol for reporting
        initial_qty: Number of shares to purchase initially (optional)
                    Either initial_qty OR initial_investment must be provided
        start_date: Backtest start date (inclusive, optional - defaults to first date)
        end_date: Backtest end date (inclusive, optional - defaults to last date)
        algo: Algorithm instance or callable (defaults to buy-and-hold)
        algo_params: Optional parameters dict (for callable algos)
        reference_return_pct: Annual return for opportunity cost calc (fallback if no asset data)
                             Applied when bank balance is negative (borrowing cost)
                             Ignored if simple_mode=True
        risk_free_rate_pct: Annual return on cash (fallback if no asset data)
                           Applied when bank balance is positive (interest earned)
                           Ignored if simple_mode=True
        reference_data: Historical price data for reference asset (e.g., VOO)
                           If provided, uses actual daily returns instead of fixed rate
                           Ignored if simple_mode=True
        risk_free_data: Historical price data for risk-free asset (e.g., BIL)
                           If provided, uses actual daily returns instead of fixed rate
                           Ignored if simple_mode=True
        reference_asset_ticker: Ticker symbol for reference asset (for reporting)
        risk_free_asset_ticker: Ticker symbol for risk-free asset (for reporting)
        dividend_series: Historical dividend/interest payments (Series indexed by ex-date)
                        Each value is dividend amount per share on that date
                        Works for equity dividends (AAPL) and ETF distributions (BIL)
                        If provided, dividends are credited to bank on ex-date
                        If None, no dividend income is tracked
        withdrawal_rate_pct: Annual withdrawal rate as % of initial portfolio value
                            (e.g., 4.0 for 4% withdrawal rate)
                            Withdrawals are taken monthly and CPI-adjusted
        withdrawal_frequency_days: Days between withdrawals (default 30 for monthly)
        cpi_data: Historical CPI data for inflation adjustment
                          If provided, withdrawals adjust with inflation
                          If None, withdrawals remain constant in nominal terms
        simple_mode: If True, disables opportunity cost, risk-free gains, and CPI adjustment
                    Useful for unit tests where we want clean, simple behavior
                    (free borrowing, cash holds value, no inflation)
        normalize_prices: If True, normalize all prices so brackets are at standard positions
                         relative to 1.0 based on rebalance_trigger.
                         This makes bracket placement deterministic across different backtests.
                         For sd8 (9.05% trigger): brackets at 1.0, 1.0905, 1.1893, 1.2968, ...
                         The first price is scaled so it lands on a standard bracket.
        allow_margin: If True (default), bank can go negative (borrowing from yourself)
                     BUY transactions always execute, withdrawals cover amount only.
                     If False (strict mode), bank never goes negative (closed system)
                     BUY transactions skipped if insufficient cash,
                     withdrawals must cover both amount AND repay any deficit.
        initial_investment: Dollar amount to invest (optional, preferred method)
                           If provided, calculates initial_qty based on start price
                           Default: $1,000,000 (psychologically meaningful amount)
                           Either initial_qty OR initial_investment must be provided
                           If both provided, initial_qty takes precedence

    Returns:
        Tuple of (transaction_strings, summary_dict)
        - transaction_strings: List of human-readable transaction logs
        - summary_dict: Metrics including:
            * Primary: total_return, annualized, volatility_alpha
            * Holdings: holdings, bank, end_value, total
            * Bank stats: bank_min, bank_max, bank_avg, negative/positive counts
            * Costs/Gains: opportunity_cost, risk_free_gains
            * Withdrawals: total_withdrawn, withdrawal_count, shares_sold_for_withdrawals
            * Deployment (supplementary): capital_utilization, return_on_deployed_capital,
              deployment_min/max, avg_deployed_capital
            * Baseline: buy-and-hold comparison data
    """
    # Backwards-compatible aliases: accept older kwarg names used in tests/older code
    # (e.g., reference_asset_df -> reference_data, risk_free_asset_df -> risk_free_data)
    if "reference_asset_df" in kwargs and reference_data is None:
        reference_data = kwargs.pop("reference_asset_df")
    if "risk_free_asset_df" in kwargs and risk_free_data is None:
        risk_free_data = kwargs.pop("risk_free_asset_df")
<<<<<<< HEAD
    # Check for any remaining unexpected kwargs
    if kwargs:
        # List all parameters that can be passed to this function, including
        # backwards-compatible aliases (even though they're consumed above)
        valid_params = [
            "df", "ticker", "initial_qty", "start_date", "end_date", "algo", "algo_params",
            "reference_return_pct", "risk_free_rate_pct", "reference_data", "risk_free_data",
            "reference_asset_ticker", "risk_free_asset_ticker", "dividend_series",
            "withdrawal_rate_pct", "withdrawal_frequency_days", "cpi_data", "simple_mode",
            "normalize_prices", "allow_margin", "initial_investment",
            "reference_asset_df", "risk_free_asset_df"  # Backwards-compatible aliases
        ]
        raise TypeError(
            f"run_algorithm_backtest() got unexpected keyword argument(s): "
            f"{', '.join(repr(k) for k in kwargs.keys())}. "
            f"Valid parameters are: {', '.join(valid_params)}"
        )
=======
>>>>>>> ca4e6045

    if df is None or df.empty:
        raise ValueError("Empty price data")

    # Backward compatibility: map legacy args if provided
    if reference_data is None and reference_asset_df is not None:
        reference_data = reference_asset_df
    if risk_free_data is None and risk_free_asset_df is not None:
        risk_free_data = risk_free_asset_df

    # Normalize index to date objects for consistent lookup
    df_indexed = df.copy()
    df_indexed.index = pd.to_datetime(df_indexed.index).date

    # Find first and last trading days within requested range
    try:
        first_idx = min(d for d in df_indexed.index if d >= start_date)
        last_idx = max(d for d in df_indexed.index if d <= end_date)
    except ValueError:
        raise ValueError("No overlapping trading days in requested date range.")

    # Prepare reference asset daily returns (for opportunity cost)
    reference_returns: Dict[date, float] = {}
    if reference_data is not None and not reference_data.empty:
        ref_indexed = reference_data.copy()
        ref_indexed.index = pd.to_datetime(ref_indexed.index).date
        if "Close" in ref_indexed.columns:
            # Calculate daily returns: (today - yesterday) / yesterday
            close_prices = ref_indexed["Close"].values  # Extract as numpy array
            dates = ref_indexed.index.tolist()
            for i in range(1, len(close_prices)):
                prev_price = float(close_prices[i - 1])
                curr_price = float(close_prices[i])
                if prev_price > 0:
                    reference_returns[dates[i]] = (curr_price - prev_price) / prev_price

    # Prepare risk-free asset daily returns (for cash interest)
    risk_free_returns: Dict[date, float] = {}
    if risk_free_data is not None and not risk_free_data.empty:
        rf_indexed = risk_free_data.copy()
        rf_indexed.index = pd.to_datetime(rf_indexed.index).date
        if "Close" in rf_indexed.columns:
            # Calculate daily returns: (today - yesterday) / yesterday
            close_prices = rf_indexed["Close"].values  # Extract as numpy array
            dates = rf_indexed.index.tolist()
            for i in range(1, len(close_prices)):
                prev_price = float(close_prices[i - 1])
                curr_price = float(close_prices[i])
                if prev_price > 0:
                    risk_free_returns[dates[i]] = (curr_price - prev_price) / prev_price

    # Fallback daily rates (if asset data not available or simple_mode)
    if simple_mode:
        daily_reference_rate_fallback = 0.0
        daily_risk_free_rate_fallback = 0.0
    else:
        daily_reference_rate_fallback = (1 + reference_return_pct / 100.0) ** (1.0 / 365.25) - 1.0
        daily_risk_free_rate_fallback = (1 + risk_free_rate_pct / 100.0) ** (1.0 / 365.25) - 1.0

    # Extract start/end prices for return calculations
    start_price: float = df_indexed.loc[first_idx, "Close"].item()
    end_price: float = df_indexed.loc[last_idx, "Close"].item()

    # Calculate initial quantity from investment amount or shares
    # Prefer initial_qty if both are provided, otherwise use initial_investment
    calculated_qty: int
    investment_method: str

    if initial_qty is not None:
        # Explicit share count provided
        calculated_qty = int(initial_qty)
        investment_method = "shares"
        investment_amount = calculated_qty * start_price
    elif initial_investment is not None:
        # Dollar amount provided - calculate shares
        calculated_qty = int(initial_investment / start_price)
        investment_method = "investment"
        investment_amount = initial_investment
    else:
        # Default to $1,000,000 investment (psychologically meaningful)
        default_investment = 1_000_000.0
        calculated_qty = int(default_investment / start_price)
        investment_method = "default_investment"
        investment_amount = default_investment

    # Display initial purchase info
    actual_invested = calculated_qty * start_price
    print(
        f"Initial purchase: {calculated_qty} shares × ${start_price:.2f} = ${actual_invested:,.2f}"
    )
    if investment_method in ("investment", "default_investment"):
        if investment_method == "default_investment":
            print(f"  (using default investment amount: ${investment_amount:,.2f})")
        else:
            print(f"  (target investment: ${investment_amount:,.2f})")
        if abs(actual_invested - investment_amount) > 0.01:
            print(
                f"  (difference due to whole shares: ${actual_invested - investment_amount:+,.2f})"
            )

    # Price normalization (if enabled)
    # Normalize so that brackets are at standard positions relative to 1.0
    # For example, with sd8 (9.05% trigger), brackets at: 1.0, 1.0905, 1.1893, 1.2968, ...
    price_scale_factor: float = 1.0
    if normalize_prices:
        # Get rebalance trigger from algorithm
        rebalance_trigger = 0.0
        if algo is not None:
            if isinstance(algo, SyntheticDividendAlgorithm):
                rebalance_trigger = algo.rebalance_size  # Already in decimal form
            elif hasattr(algo, "rebalance_size"):
                rebalance_trigger = algo.rebalance_size

        if rebalance_trigger > 0:
            # Find which bracket the start_price should be on
            # Brackets are at: 1.0 * (1 + r)^n for integer n
            # We want: start_price * scale = 1.0 * (1 + r)^n for some integer n
            # So: n = log(start_price * scale) / log(1 + r)
            # We want n to be an integer, so find closest integer bracket

            # Start by assuming scale=1, find which bracket that gives us
            n_float = math.log(start_price) / math.log(1 + rebalance_trigger)
            n_int = round(n_float)  # Round to nearest integer bracket

            # Now calculate the scale to land exactly on that bracket
            # target_price = 1.0 * (1 + r)^n
            # scale = target_price / start_price
            target_price = math.pow(1 + rebalance_trigger, n_int)
            price_scale_factor = target_price / start_price

            # Scale all prices in the dataframe
            df_indexed = df_indexed.copy()
            for col in ["Open", "High", "Low", "Close"]:
                if col in df_indexed.columns:
                    df_indexed[col] = df_indexed[col] * price_scale_factor

            # Update start/end prices
            start_price = start_price * price_scale_factor
            end_price = end_price * price_scale_factor

            print(f"Price normalization: scaling factor = {price_scale_factor:.6f}")
            print(f"  Original start price: ${start_price / price_scale_factor:.2f}")
            print(f"  Normalized start price: ${start_price:.2f} (bracket n={n_int})")
            print(f"  Rebalance trigger: {rebalance_trigger * 100:.4f}%")
            print(f"  Next bracket up: ${start_price * (1 + rebalance_trigger):.2f}")
            print(f"  Next bracket down: ${start_price / (1 + rebalance_trigger):.2f}")

    transactions: List[Transaction] = []

    # Initialize portfolio state
    holdings: int = calculated_qty
    bank: float = 0.0  # Cash balance (may go negative)

    # Bank balance tracking for statistics (list of (date, balance) tuples)
    bank_history: List[Tuple[date, float]] = [(first_idx, 0.0)]
    bank_min: float = 0.0
    bank_max: float = 0.0

    # Deployed capital tracking for capital utilization metrics
    deployment_history: List[Tuple[date, float]] = []  # (date, deployed_capital)

    # Withdrawal tracking
    total_withdrawn: float = 0.0
    withdrawal_count: int = 0
    shares_sold_for_withdrawals: int = 0
    last_withdrawal_date: Optional[date] = None

    # Dividend/interest income tracking
    total_dividends: float = 0.0
    dividend_payment_count: int = 0

    # Holdings history for time-weighted dividend calculation
    # Each entry: (date, holdings_after_transactions)
    holdings_history: List[Tuple[date, int]] = []

    # Skipped transaction tracking (for strict mode)
    skipped_buys: int = 0
    skipped_buy_value: float = 0.0

    # Opportunity cost and risk-free gains tracking
    opportunity_cost_total: float = 0.0
    risk_free_gains_total: float = 0.0

    # Calculate initial withdrawal amount (if withdrawal policy enabled)
    start_value = holdings * start_price
    if withdrawal_rate_pct > 0:
        # Annual withdrawal based on initial portfolio value
        annual_withdrawal = start_value * (withdrawal_rate_pct / 100.0)
        # Convert to per-period withdrawal
        base_withdrawal_amount = annual_withdrawal * (withdrawal_frequency_days / 365.25)
    else:
        base_withdrawal_amount = 0.0

    # CPI adjustment setup
    cpi_returns: Dict[date, float] = {}
    if cpi_data is not None and not cpi_data.empty and not simple_mode:
        cpi_indexed = cpi_data.copy()
        cpi_indexed.index = pd.to_datetime(cpi_indexed.index).date
        if "Close" in cpi_indexed.columns or "Value" in cpi_indexed.columns:
            value_col = "Value" if "Value" in cpi_indexed.columns else "Close"
            cpi_values = cpi_indexed[value_col].values
            cpi_dates = cpi_indexed.index.tolist()
            # Calculate cumulative CPI adjustment from start
            if len(cpi_values) > 0 and first_idx in cpi_dates:
                start_cpi_idx = cpi_dates.index(first_idx)
                start_cpi = float(cpi_values[start_cpi_idx])
                for i, d in enumerate(cpi_dates):
                    if d >= first_idx:
                        cpi_returns[d] = float(cpi_values[i]) / start_cpi

    # Record initial purchase
    transactions.append(
        Transaction(
            transaction_date=first_idx,
            action="BUY",
            qty=holdings,
            price=start_price,
            ticker=ticker,
            notes="Initial purchase",
        )
    )

    # Record initial holdings for time-weighted calculations
    holdings_history.append((first_idx, holdings))

    # Prepare sorted list of all trading days in range
    dates = sorted(d for d in df_indexed.index if d >= first_idx and d <= last_idx)

    # Normalize algo to AlgorithmBase interface
    if algo is None:
        algo_obj: AlgorithmBase = BuyAndHoldAlgorithm()
    elif isinstance(algo, AlgorithmBase):
        algo_obj = algo
    elif callable(algo):
        # Wrap legacy callable in adapter
        class _FuncAdapter(AlgorithmBase):
            def __init__(self, fn: Callable) -> None:
                super().__init__()
                self.fn = fn

            def on_new_holdings(self, holdings: int, current_price: float) -> None:
                pass

            def on_day(
                self,
                date_: date,
                price_row: pd.Series,
                holdings: int,
                bank: float,
                history: pd.DataFrame,
            ) -> Optional[Transaction]:
                result = self.fn(date_, price_row, holdings, bank, history, algo_params)
                return result  # type: ignore[no-any-return]

            def on_end_holding(self) -> None:
                pass

        algo_obj = _FuncAdapter(algo)
    else:
        raise ValueError("algo must be AlgorithmBase instance or callable")

    # Initialize algorithm with starting position
    algo_obj.on_new_holdings(holdings, start_price)

    # Main backtest loop: process each trading day
    for i, d in enumerate(dates):
        # Skip initial purchase day (already processed above)
        if d == first_idx:
            # Track initial deployment
            deployment_history.append((d, holdings * start_price))
            continue

        # Get current day's prices
        price_row = df_indexed.loc[d]
        price: float = df_indexed.loc[d, "Close"].item()

        # Apply daily gains/costs to bank balance (if not in simple mode)
        if not simple_mode:
            if bank < 0:
                # Negative balance: opportunity cost of borrowed money
                daily_return = reference_returns.get(d, daily_reference_rate_fallback)
                opportunity_cost_today = abs(bank) * daily_return
                bank -= opportunity_cost_today  # Makes bank more negative
                opportunity_cost_total += opportunity_cost_today
            elif bank > 0:
                # Positive balance: risk-free interest earned on cash
                daily_return = risk_free_returns.get(d, daily_risk_free_rate_fallback)
                risk_free_gain_today = bank * daily_return
                bank += risk_free_gain_today  # Adds to cash balance
                risk_free_gains_total += risk_free_gain_today

        # Track deployed capital (market value of holdings) at start of day
        deployed_capital = holdings * price
        deployment_history.append((d, deployed_capital))

        # History includes all data up to previous day
        history = df_indexed.loc[: dates[i - 1]] if i > 0 else df_indexed.loc[:d]

        # Let algorithm evaluate the day (may return multiple transactions for multi-bracket gaps)
        try:
            daily_transactions: List[Transaction] = algo_obj.on_day(
                d, price_row, holdings, bank, history
            )
        except Exception as e:
            raise RuntimeError(f"Algorithm raised an error on {d}: {e}")

        # Process all transactions from this day
        for tx in daily_transactions:
            # Validate transaction type
            if not isinstance(tx, Transaction):
                raise ValueError("Algorithm must return a list of Transactions")

            # Enhance transaction with date, price, and ticker (algorithms don't know these)
            tx.transaction_date = d
            tx.price = price
            tx.ticker = ticker

            # Execute SELL transaction
            if tx.action.upper() == "SELL":
                sell_qty = min(int(tx.qty), holdings)  # Cap at available holdings
                proceeds = sell_qty * price
                holdings -= sell_qty
                bank += proceeds
                transactions.append(
                    Transaction(
                        transaction_date=d,
                        action="SELL",
                        qty=sell_qty,
                        price=price,
                        ticker=ticker,
                        notes=f"{tx.notes}, holdings = {holdings}, bank = {bank:.2f}",
                    )
                )
                # Record holdings change for time-weighted calculations
                holdings_history.append((d, holdings))
                # Track bank balance statistics
                bank_history.append((d, bank))
                bank_min = min(bank_min, bank)
                bank_max = max(bank_max, bank)

            # Execute BUY transaction
            elif tx.action.upper() == "BUY":
                buy_qty = int(tx.qty)
                cost = buy_qty * price

                # Check if we can afford this buy
                if not allow_margin and bank < cost:
                    # Strict mode: skip buy if insufficient cash
                    skipped_buys += 1
                    skipped_buy_value += cost
                    transactions.append(
                        Transaction(
                            transaction_date=d,
                            action="SKIP BUY",
                            qty=buy_qty,
                            price=price,
                            ticker=ticker,
                            notes=f"{tx.notes}, insufficient cash: ${bank:.2f} < ${cost:.2f}",
                        )
                    )
                else:
                    # Execute buy (allow_margin=True OR sufficient cash)
                    holdings += buy_qty
                    bank -= cost  # May go negative if allow_margin=True
                    transactions.append(
                        Transaction(
                            transaction_date=d,
                            action="BUY",
                            qty=buy_qty,
                            price=price,
                            ticker=ticker,
                            notes=f"{tx.notes}, holdings = {holdings}, bank = {bank:.2f}",
                        )
                    )
                    # Record holdings change for time-weighted calculations
                    holdings_history.append((d, holdings))
                    # Track bank balance statistics
                    bank_history.append((d, bank))
                    bank_min = min(bank_min, bank)
                    bank_max = max(bank_max, bank)

            else:
                raise ValueError("Transaction action must be 'BUY' or 'SELL'")

        # Process dividend/interest payments (if available for this date)
        if dividend_series is not None and not dividend_series.empty:
            # Check if this date has a dividend payment
            # Convert date index to date objects for comparison
            div_dates = pd.to_datetime(dividend_series.index).date
            if d in div_dates:
                # Find the dividend amount for this date
                div_idx = list(div_dates).index(d)
                div_per_share = dividend_series.iloc[div_idx]

                # Calculate time-weighted average holdings over accrual period
                # Use 90-day lookback (typical for quarterly dividends)
                accrual_period_days = 90
                period_start = d - pd.Timedelta(days=accrual_period_days).to_pytimedelta()
                avg_holdings = calculate_time_weighted_average_holdings(
                    holdings_history, period_start, d
                )

                # Dividend payment based on average holdings during accrual period
                div_payment = div_per_share * avg_holdings

                bank += div_payment
                total_dividends += div_payment
                dividend_payment_count += 1

                transactions.append(
                    Transaction(
                        transaction_date=d,
                        action="DIVIDEND",
                        qty=int(avg_holdings),  # Display average holdings (rounded for display)
                        price=div_per_share,
                        ticker=ticker,
                        notes=f"${div_payment:.2f} (avg {avg_holdings:.2f} shares over 90 days), bank = {bank:.2f}",
                    )
                )

                # Track bank balance statistics
                bank_history.append((d, bank))
                bank_max = max(bank_max, bank)

        # Process withdrawals (if enabled and due)
        if base_withdrawal_amount > 0:
            # Check if withdrawal is due
            days_since_last = None
            if last_withdrawal_date is None:
                # First withdrawal after start date
                days_since_last = (d - first_idx).days
            else:
                days_since_last = (d - last_withdrawal_date).days

            if days_since_last is not None and days_since_last >= withdrawal_frequency_days:
                # Calculate CPI-adjusted withdrawal amount
                cpi_multiplier = cpi_returns.get(d, 1.0)
                withdrawal_amount = base_withdrawal_amount * cpi_multiplier

                # Let algorithm decide how to fulfill withdrawal
                withdrawal_result = algo_obj.on_withdrawal(
                    date_=d,
                    requested_amount=withdrawal_amount,
                    current_price=price,
                    holdings=holdings,
                    bank=bank,
                    allow_margin=allow_margin,
                )

                # Execute share sale if algorithm decided to liquidate
                if withdrawal_result.shares_to_sell > 0:
                    shares_to_sell = withdrawal_result.shares_to_sell
                    proceeds = shares_to_sell * price
                    holdings -= shares_to_sell
                    bank += proceeds
                    shares_sold_for_withdrawals += shares_to_sell

                    transactions.append(
                        Transaction(
                            transaction_date=d,
                            action="SELL",
                            qty=shares_to_sell,
                            price=price,
                            ticker=ticker,
                            notes=f"For withdrawal, {withdrawal_result.notes}, holdings = {holdings}, bank = {bank:.2f}",
                        )
                    )
                    # Record holdings change for time-weighted calculations
                    holdings_history.append((d, holdings))

                # Withdraw cash from bank
                actual_withdrawal = min(withdrawal_result.cash_from_bank, bank)
                bank -= actual_withdrawal
                transactions.append(
                    Transaction(
                        transaction_date=d,
                        action="WITHDRAWAL",
                        qty=0,
                        price=0.0,
                        ticker=ticker,
                        notes=f"${actual_withdrawal:.2f} from bank, bank = {bank:.2f}",
                    )
                )

                total_withdrawn += actual_withdrawal
                withdrawal_count += 1
                last_withdrawal_date = d

                # Track bank balance after withdrawal
                bank_history.append((d, bank))
                bank_min = min(bank_min, bank)
                bank_max = max(bank_max, bank)

    # Calculate final portfolio metrics
    final_price = end_price
    end_value = holdings * final_price  # Market value of remaining shares
    total = bank + end_value  # Total portfolio value

    # Time-based calculations
    days = (last_idx - first_idx).days
    years = days / 365.25 if days > 0 else 0.0
    start_val = calculated_qty * start_price

    # Returns calculation
    total_return = (total - start_val) / start_val if start_val != 0 else 0.0
    if years > 0 and start_val > 0:
        annualized = (total / start_val) ** (1.0 / years) - 1.0
    else:
        annualized = 0.0

    # Calculate bank balance statistics
    bank_balances = [b for d, b in bank_history]
    bank_avg: float = sum(bank_balances) / len(bank_balances) if bank_balances else 0.0
    bank_negative_count = sum(1 for b in bank_balances if b < 0)
    bank_positive_count = sum(1 for b in bank_balances if b > 0)

    # Calculate capital deployment statistics
    deployed_amounts = [dep for d, dep in deployment_history]
    avg_deployed_capital: float = (
        sum(deployed_amounts) / len(deployed_amounts) if deployed_amounts else 0.0
    )
    min_deployed_capital: float = min(deployed_amounts) if deployed_amounts else 0.0
    max_deployed_capital: float = max(deployed_amounts) if deployed_amounts else 0.0

    # Capital utilization rate: average deployed capital as % of initial investment
    capital_utilization: float = avg_deployed_capital / start_val if start_val > 0 else 0.0

    # Deployment range as percentages
    deployment_min_pct: float = min_deployed_capital / start_val if start_val > 0 else 0.0
    deployment_max_pct: float = max_deployed_capital / start_val if start_val > 0 else 0.0

    # opportunity_cost_total and risk_free_gains_total were accumulated during daily loop
    # (No longer need post-processing calculation)

    # Build summary dict
    summary: Dict[str, Any] = {
        "ticker": ticker,
        "start_date": first_idx,
        "start_price": start_price,
        "start_value": start_val,
        "end_date": last_idx,
        "end_price": final_price,
        "end_value": end_value,
        "holdings": holdings,
        "bank": bank,
        "bank_min": bank_min,
        "bank_max": bank_max,
        "bank_avg": bank_avg,
        "bank_negative_count": bank_negative_count,
        "bank_positive_count": bank_positive_count,
        "opportunity_cost": opportunity_cost_total,
        "risk_free_gains": risk_free_gains_total,
        "total": total,
        "total_return": total_return,
        "annualized": annualized,
        "years": years,
        # Withdrawal metrics
        "total_withdrawn": total_withdrawn,
        "withdrawal_count": withdrawal_count,
        "shares_sold_for_withdrawals": shares_sold_for_withdrawals,
        "withdrawal_rate_pct": withdrawal_rate_pct,
        # Dividend/interest income metrics
        "total_dividends": total_dividends,
        "dividend_payment_count": dividend_payment_count,
        # Strict mode metrics
        "skipped_buys": skipped_buys,
        "skipped_buy_value": skipped_buy_value,
        "allow_margin": allow_margin,
        # Capital deployment supplementary metrics
        "avg_deployed_capital": avg_deployed_capital,
        "capital_utilization": capital_utilization,
        "deployment_min": min_deployed_capital,
        "deployment_max": max_deployed_capital,
        "deployment_min_pct": deployment_min_pct,
        "deployment_max_pct": deployment_max_pct,
    }

    # Compute buy-and-hold baseline for alpha comparison
    try:
        # Baseline: hold initial_qty shares, no trading
        baseline_end_value = initial_qty * final_price
        baseline_total = baseline_end_value  # No cash, just shares
        baseline_total_return = (baseline_total - start_val) / start_val if start_val != 0 else 0.0

        if years > 0 and start_val > 0:
            baseline_annualized = (baseline_total / start_val) ** (1.0 / years) - 1.0
        else:
            baseline_annualized = 0.0

        baseline_summary: Dict[str, Any] = {
            "start_date": first_idx,
            "end_date": last_idx,
            "start_price": start_price,
            "end_price": final_price,
            "start_value": start_val,
            "end_value": baseline_end_value,
            "total": baseline_total,
            "total_return": baseline_total_return,
            "annualized": baseline_annualized,
        }

        # Alpha = algorithm return - baseline return
        volatility_alpha = total_return - baseline_total_return

        # Return on deployed capital: measures efficiency when capital was actually at risk
        # This adjusts for strategies that hold significant cash positions
        return_on_deployed_capital: float = 0.0
        if capital_utilization > 0:
            return_on_deployed_capital = total_return / capital_utilization

        # Income Classification Framework
        # Calculate three-tier income breakdown for reporting

        # Universal Income: Real dividends (already tracked)
        universal_income_dollars = total_dividends
        universal_income_pct = (total_dividends / start_val * 100) if start_val > 0 else 0.0

        # Secondary Income: Volatility alpha (algorithm vs buy-and-hold)
        # This is the outperformance from mean-reversion trading
        secondary_income_dollars = (
            volatility_alpha * start_val if start_val > 0 and volatility_alpha is not None else 0.0
        )
        secondary_income_pct = volatility_alpha * 100 if volatility_alpha is not None else 0.0

        # Primary Income: Everything else (ATH selling + general trading)
        # Total gains = dividends + primary + secondary
        # So: primary = total_gains - dividends - secondary
        total_gains = total - start_val  # Absolute dollar gain
        primary_income_dollars = total_gains - universal_income_dollars - secondary_income_dollars
        primary_income_pct = (primary_income_dollars / start_val * 100) if start_val > 0 else 0.0

        summary["baseline"] = baseline_summary
        summary["volatility_alpha"] = volatility_alpha
        summary["return_on_deployed_capital"] = return_on_deployed_capital

        # Add income classification metrics
        summary["income_classification"] = {
            "universal_dollars": universal_income_dollars,
            "universal_pct": universal_income_pct,
            "primary_dollars": primary_income_dollars,
            "primary_pct": primary_income_pct,
            "secondary_dollars": secondary_income_dollars,
            "secondary_pct": secondary_income_pct,
        }
    except Exception:
        # Gracefully handle edge cases in baseline computation
        summary["baseline"] = None
        summary["volatility_alpha"] = None

    # Notify algorithm of completion
    algo_obj.on_end_holding()

    return transactions, summary


def print_income_classification(summary: Dict[str, Any], verbose: bool = True) -> None:
    """Print three-tier income classification breakdown.

    Args:
        summary: Backtest summary dict containing income_classification
        verbose: If True, print detailed breakdown. If False, print compact summary.
    """
    if "income_classification" not in summary:
        return

    ic = summary["income_classification"]

    if verbose:
        print("\n" + "=" * 70)
        print("INCOME CLASSIFICATION (Three-Tier Framework)")
        print("=" * 70)
        print()
        print("Universal Income (Asset Dividends):")
        print(f"  Total Dividends:              ${ic['universal_dollars']:>12,.2f}")
        print(f"  Yield on Initial Investment:  {ic['universal_pct']:>12.2f}%")
        if summary.get("dividend_payment_count", 0) > 0:
            avg_payment = ic["universal_dollars"] / summary["dividend_payment_count"]
            print(f"  Payment Count:                {summary['dividend_payment_count']:>12,}")
            print(f"  Average per Payment:          ${avg_payment:>12,.2f}")
        print()
        print("Primary Income (ATH Profit-Taking):")
        print(f"  Total ATH Gains:              ${ic['primary_dollars']:>12,.2f}")
        print(f"  Return on Initial:            {ic['primary_pct']:>12.2f}%")
        print()
        print("Secondary Income (Volatility Alpha):")
        print(f"  Total Harvested:              ${ic['secondary_dollars']:>12,.2f}")
        print(f"  Alpha vs Buy-and-Hold:        {ic['secondary_pct']:>12.2f}%")
        print()
        print("-" * 70)
        total_income = ic["universal_dollars"] + ic["primary_dollars"] + ic["secondary_dollars"]
        total_pct = ic["universal_pct"] + ic["primary_pct"] + ic["secondary_pct"]
        print(f"Total Income:                   ${total_income:>12,.2f}")
        print(f"Total Return:                   {total_pct:>12.2f}%")
        print(f"Annualized Return:              {summary.get('annualized', 0) * 100:>12.2f}%")
        print("=" * 70)
    else:
        # Compact one-liner
        print(
            f"Income: Universal=${ic['universal_dollars']:.2f} ({ic['universal_pct']:.2f}%), "
            f"Primary=${ic['primary_dollars']:.2f} ({ic['primary_pct']:.2f}%), "
            f"Secondary=${ic['secondary_dollars']:.2f} ({ic['secondary_pct']:.2f}%)"
        )<|MERGE_RESOLUTION|>--- conflicted
+++ resolved
@@ -199,7 +199,6 @@
         reference_data = kwargs.pop("reference_asset_df")
     if "risk_free_asset_df" in kwargs and risk_free_data is None:
         risk_free_data = kwargs.pop("risk_free_asset_df")
-<<<<<<< HEAD
     # Check for any remaining unexpected kwargs
     if kwargs:
         # List all parameters that can be passed to this function, including
@@ -217,8 +216,6 @@
             f"{', '.join(repr(k) for k in kwargs.keys())}. "
             f"Valid parameters are: {', '.join(valid_params)}"
         )
-=======
->>>>>>> ca4e6045
 
     if df is None or df.empty:
         raise ValueError("Empty price data")
