"""Synthetic dividend algorithm: volatility harvesting strategy."""

from datetime import date
from typing import Any, Dict, List, Optional

import pandas as pd

from src.algorithms.base import AlgorithmBase
from src.models.backtest_utils import calculate_synthetic_dividend_orders
from src.models.market import Market, Order, OrderAction, OrderType
from src.models.model_types import Transaction


class SyntheticDividendAlgorithm(AlgorithmBase):
    """Volatility harvesting algorithm that generates synthetic dividends.

    This algorithm exploits mean reversion by systematically buying on dips and
    selling on rises within a symmetrically-spaced bracket system. It operates as
    a volatility-harvesting strategy that generates cash flow ("synthetic dividends")
    from price oscillations.

    Operating Modes:
        Full (buyback_enabled=True):
            Complete volatility harvesting with symmetric buy/sell brackets.
            Maintains a buyback stack for FIFO lot tracking and profit calculation.

        ATH-only (buyback_enabled=False):
            Baseline comparison mode that only sells at new all-time highs.
            No buybacks, no stack management - pure upside capture only.

        ATH-sell (sell_at_new_ath=True):
            Advanced volatility harvesting: buys on dips but only sells bought-back
            shares when price reaches a NEW all-time high. This maximizes compounding
            during recovery phases by holding bought shares through the entire recovery.

    Parameters:
        rebalance_size: Bracket spacing as decimal (e.g., 0.0915 = 9.15% brackets)
        profit_sharing: Trade size as fraction of rebalance (e.g., 0.5 = 50%)
        buyback_enabled: True for full algorithm, False for ATH-only baseline
        sell_at_new_ath: True for ATH-sell variant (only sell at new ATHs)

    Mathematical Foundation:
        The algorithm places symmetric limit orders at prices:
            Buy:  P_current / (1 + r)
            Sell: P_current × (1 + r)

        Where r = rebalance_size ensures geometric symmetry for exact FIFO unwinding.

    Examples:
        Full: SyntheticDividendAlgorithm(0.0915, 0.5, buyback_enabled=True)
        ATH-only: SyntheticDividendAlgorithm(0.0915, 0.5, buyback_enabled=False)
        ATH-sell: SyntheticDividendAlgorithm(0.0915, 0.5, sell_at_new_ath=True)
    """

    # Maximum iterations for multi-bracket gap handling per day
    # In extreme volatility (e.g., 20% gap = ~2 brackets), we need multiple iterations
    # to create separate FIFO stack entries for exact symmetry. Limit prevents infinite loops.
    MAX_ITERATIONS_PER_DAY = 20

    def __init__(
        self,
        rebalance_size: float = 0.0,
        profit_sharing: float = 0.0,
        buyback_enabled: bool = True,
<<<<<<< HEAD
        bracket_seed: Optional[float] = None,
=======
        sell_at_new_ath: bool = False,
>>>>>>> ebf9865a
        params: Optional[Dict[str, Any]] = None,
    ) -> None:
        """Initialize algorithm with strategy parameters.

        Args:
            rebalance_size: Bracket spacing as decimal (e.g., 0.0915 for 9.15%)
            profit_sharing: Trade size as fraction (e.g., 0.5 for 50%)
            buyback_enabled: True for full mode, False for ATH-only
<<<<<<< HEAD
            bracket_seed: Optional seed price to align bracket positions (e.g., 100.0)
            params: Optional dict for base class compatibility (can include 'bracket_seed')
=======
            sell_at_new_ath: True for ATH-sell variant (sell only at new ATHs)
            params: Optional dict for base class compatibility
>>>>>>> ebf9865a
        """
        super().__init__(params)

        # Strategy parameters (stored as mathematical decimals, not percentages)
        self.rebalance_size: float = float(rebalance_size)
        self.profit_sharing: float = float(profit_sharing)
        self.buyback_enabled: bool = buyback_enabled
<<<<<<< HEAD
        # Allow bracket_seed from params dict if not explicitly provided
        self.bracket_seed: Optional[float] = bracket_seed
        if self.bracket_seed is None and params:
            seed_value = params.get("bracket_seed")
            # Validate that seed is numeric if provided via params
            if seed_value is not None:
                try:
                    self.bracket_seed = float(seed_value)
                except (TypeError, ValueError):
                    # Invalid seed value, ignore it
                    pass
=======
        self.sell_at_new_ath: bool = sell_at_new_ath
>>>>>>> ebf9865a

        # Performance tracking: cumulative alpha from volatility harvesting
        self.total_volatility_alpha: float = 0.0

        # ATH tracking for sell conditions
        self.all_time_high: float = 0.0

        # Buyback stack: simple count of shares purchased for volatility harvesting
        # We don't track individual lots since tax consequences (LTCG) don't matter here
        # Just need to know how many shares are in the stack for symmetry tracking
        self.buyback_stack_count: int = 0

        # Market interface: handles order placement, triggering, and execution
        self.market: Market = Market()

        # Transaction price anchor: updated after each fill for symmetric order placement
        self.last_transaction_price: float = 0.0

    @staticmethod
    def _extract_fill_price(transaction: Transaction) -> float:
        """Extract fill price from transaction notes.

        Transaction notes format: "...filled=$XX.XX..."
        This parsing maintains separation between transaction data and execution details.

        Args:
            transaction: Transaction with notes containing fill price

        Returns:
            Fill price as float
        """
        fill_price_str = transaction.notes.split("filled=$")[1].split()[0]
        return float(fill_price_str)

    def _calculate_volatility_alpha(self, holdings: int, fill_price: float, quantity: int) -> float:
        """Calculate volatility alpha from a buy transaction.

        Volatility alpha measures the profit from mean reversion as a percentage
        of current portfolio value. It represents the "free money" extracted from
        price oscillations.

        Formula: alpha = (P_last - P_fill) × qty / (holdings × P_fill) × 100

        Args:
            holdings: Current holdings before this buy
            fill_price: Price at which shares were bought
            quantity: Number of shares bought

        Returns:
            Alpha as percentage of portfolio value
        """
        current_value = holdings * fill_price
        profit = (self.last_transaction_price - fill_price) * quantity
        return (profit / current_value) * 100 if current_value != 0 else 0.0

    def place_orders(self, holdings: int, current_price: float) -> None:
        """Calculate and place symmetric buy/sell orders with the market.

        This is the core strategy logic: place limit orders at geometrically
        symmetric prices around the current anchor point. The Market abstraction
        handles execution mechanics.

        Order Placement Strategy:
            Buy:  P / (1 + r) with quantity r × H × s
            Sell: P × (1 + r) with quantity r × H × s / (1 + r)

        Where:
            P = current_price (anchor after each fill)
            r = rebalance_size (bracket spacing)
            H = holdings (current position)
            s = profit_sharing (trade size fraction)

        Mode Differences:
            Full mode: Places both buy and sell orders (volatility harvesting)
            ATH-only: Places only sell orders (baseline for comparison)

        Args:
            holdings: Current share count
            current_price: Price anchor for order calculation
        """
        # Clear stale orders - all previous orders are invalidated after a fill
        self.market.clear_orders()

        # Update anchor point for symmetric bracket placement
        self.last_transaction_price = current_price

        # Calculate symmetric buy/sell order parameters
        orders = calculate_synthetic_dividend_orders(
            holdings=holdings,
            last_transaction_price=current_price,
            rebalance_size=self.rebalance_size,
            profit_sharing=self.profit_sharing,
            bracket_seed=self.bracket_seed,
        )

        if self.buyback_enabled:
            # Full mode: place both buy and sell orders for volatility harvesting
            if orders["next_buy_qty"] > 0:
                buy_order = Order(
                    action=OrderAction.BUY,
                    quantity=int(orders["next_buy_qty"]),
                    order_type=OrderType.LIMIT,
                    limit_price=orders["next_buy_price"],
                    notes="Buying back",
                )
                self.market.place_order(buy_order)

            if orders["next_sell_qty"] > 0:
                # ATH-sell variant: only sell if price exceeds all-time high
                if self.sell_at_new_ath:
                    # Only place sell order if current price exceeds all-time high
                    if current_price > self.all_time_high:
                        sell_order = Order(
                            action=OrderAction.SELL,
                            quantity=int(orders["next_sell_qty"]),
                            order_type=OrderType.LIMIT,
                            limit_price=orders["next_sell_price"],
                            notes=f"ATH-sell at new ATH ${self.all_time_high:.2f}",
                        )
                        self.market.place_order(sell_order)
                else:
                    # Standard sell logic
                    sell_order = Order(
                        action=OrderAction.SELL,
                        quantity=int(orders["next_sell_qty"]),
                        order_type=OrderType.LIMIT,
                        limit_price=orders["next_sell_price"],
                        notes="Taking profits",
                    )
                    self.market.place_order(sell_order)
        else:
            # ATH-only mode: only sell at new highs (no buybacks)
            if orders["next_sell_qty"] > 0:
                sell_order = Order(
                    action=OrderAction.SELL,
                    quantity=int(orders["next_sell_qty"]),
                    order_type=OrderType.LIMIT,
                    limit_price=orders["next_sell_price"],
                    notes=f"ATH-only sell, ATH=${self.ath_price:.2f}",
                )
                self.market.place_order(sell_order)

    def on_new_holdings(self, holdings: int, current_price: float) -> None:
        """Initialize algorithm state after initial purchase.

        Called once at backtest start to set up initial conditions and place
        the first set of orders.

        Args:
            holdings: Initial share quantity
            current_price: Initial purchase price
        """
        # Initialize ATH tracking
        self.all_time_high = current_price

        # ATH-only mode: seed with initial price as baseline
        if not self.buyback_enabled:
            self.ath_price = current_price

        # Place initial symmetric orders
        self.place_orders(holdings, current_price)

    def on_day(
        self, date_: date, price_row: pd.Series, holdings: int, bank: float, history: pd.DataFrame
    ) -> List[Transaction]:
        """Evaluate day's price action and execute triggered orders.

        Core execution loop that:
        1. Checks for order triggers against OHLC data
        2. Executes fills and updates internal state
        3. Places new orders based on updated position
        4. Iterates to handle multi-bracket gaps

        Multi-bracket Gap Handling:
            When price gaps 2+ brackets, we iterate to create separate stack
            entries for exact FIFO symmetry. Each iteration represents one
            bracket crossing, ensuring accurate lot tracking.

        Example (gap down 2 brackets):
            Iteration 1: Buy at $91.62 → add stack entry → place new orders
            Iteration 2: Buy at $83.94 → add stack entry → place new orders
            Result: Two separate lots for symmetric unwinding

        Args:
            date_: Current date
            price_row: OHLC price data for the day
            holdings: Current share count
            bank: Available cash (unused in this algorithm)
            history: Historical price data (unused in this algorithm)

        Returns:
            List of executed transactions for this day
        """
        transactions: List[Transaction] = []

        # ATH tracking for sell conditions (used by ATH-sell variant)
        high = price_row.get("High")
        if high is not None:
            high_val = high.item() if hasattr(high, "item") else float(high)
            if high_val > self.all_time_high:
                self.all_time_high = high_val

        # ATH-only mode: track all-time high for baseline comparison
        if not self.buyback_enabled:
            high = price_row.get("High")
            if high is not None:
                high_val = high.item() if hasattr(high, "item") else float(high)
                if high_val > self.ath_price:
                    self.ath_price = high_val

        # Iterate to handle multi-bracket gaps (each iteration = one bracket crossing)
        for iteration in range(1, self.MAX_ITERATIONS_PER_DAY + 1):
            # Let market evaluate orders against this day's price action
            executed = self.market.evaluate_day(date_, price_row, max_iterations=1)

            if not executed:
                # No orders triggered - we're done for today
                break

            # Process each executed transaction
            for txn in executed:
                fill_price = self._extract_fill_price(txn)

                if txn.action == "BUY":
                    if self.buyback_enabled:
                        # Add to buyback stack count for symmetry tracking
                        self.buyback_stack_count += txn.qty

                        # Accumulate volatility alpha (profit from mean reversion)
                        alpha = self._calculate_volatility_alpha(holdings, fill_price, txn.qty)
                        self.total_volatility_alpha += alpha

                    # Update position
                    holdings += txn.qty

                elif txn.action == "SELL":
                    if self.buyback_enabled:
                        # Track buyback stack unwinding (diagnostic only)
                        # Can only unwind shares that are actually in the stack
                        shares_to_unwind = min(txn.qty, self.buyback_stack_count)
                        self.buyback_stack_count -= shares_to_unwind

                    # Update position
                    holdings -= txn.qty

                # Place fresh orders based on new position and fill price
                self.place_orders(holdings, fill_price)

            # Accumulate all transactions for this day
            transactions.extend(executed)

        return transactions

    def on_end_holding(self) -> None:
        """Print summary statistics after backtest completes.

        Outputs performance metrics and final state for analysis.
        """
        if self.buyback_enabled:
            if self.sell_at_new_ath:
                print(
                    f"ATH-Sell Algorithm total volatility alpha: {self.total_volatility_alpha:.2f}%"
                )
                print(f"  Final ATH: ${self.all_time_high:.2f}")
            else:
                print(
                    f"Synthetic Dividend Algorithm total volatility alpha: {self.total_volatility_alpha:.2f}%"
                )
            # Report buyback stack status (unwound shares indicate complete cycles)
            if self.buyback_stack_count > 0:
                print(f"  Buyback stack: {self.buyback_stack_count} shares not yet unwound")
            else:
                print("  Buyback stack: empty (all shares unwound)")
        else:
            print(f"ATH-only algorithm: final ATH = ${self.ath_price:.2f}")<|MERGE_RESOLUTION|>--- conflicted
+++ resolved
@@ -62,11 +62,8 @@
         rebalance_size: float = 0.0,
         profit_sharing: float = 0.0,
         buyback_enabled: bool = True,
-<<<<<<< HEAD
         bracket_seed: Optional[float] = None,
-=======
         sell_at_new_ath: bool = False,
->>>>>>> ebf9865a
         params: Optional[Dict[str, Any]] = None,
     ) -> None:
         """Initialize algorithm with strategy parameters.
@@ -75,13 +72,10 @@
             rebalance_size: Bracket spacing as decimal (e.g., 0.0915 for 9.15%)
             profit_sharing: Trade size as fraction (e.g., 0.5 for 50%)
             buyback_enabled: True for full mode, False for ATH-only
-<<<<<<< HEAD
             bracket_seed: Optional seed price to align bracket positions (e.g., 100.0)
             params: Optional dict for base class compatibility (can include 'bracket_seed')
-=======
             sell_at_new_ath: True for ATH-sell variant (sell only at new ATHs)
             params: Optional dict for base class compatibility
->>>>>>> ebf9865a
         """
         super().__init__(params)
 
@@ -89,7 +83,6 @@
         self.rebalance_size: float = float(rebalance_size)
         self.profit_sharing: float = float(profit_sharing)
         self.buyback_enabled: bool = buyback_enabled
-<<<<<<< HEAD
         # Allow bracket_seed from params dict if not explicitly provided
         self.bracket_seed: Optional[float] = bracket_seed
         if self.bracket_seed is None and params:
@@ -101,9 +94,7 @@
                 except (TypeError, ValueError):
                     # Invalid seed value, ignore it
                     pass
-=======
         self.sell_at_new_ath: bool = sell_at_new_ath
->>>>>>> ebf9865a
 
         # Performance tracking: cumulative alpha from volatility harvesting
         self.total_volatility_alpha: float = 0.0
